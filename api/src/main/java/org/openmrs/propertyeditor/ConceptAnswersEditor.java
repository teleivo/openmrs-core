--- conflicted
+++ resolved
@@ -1,237 +1,232 @@
-/**
- * The contents of this file are subject to the OpenMRS Public License
- * Version 1.0 (the "License"); you may not use this file except in
- * compliance with the License. You may obtain a copy of the License at
- * http://license.openmrs.org
- *
- * Software distributed under the License is distributed on an "AS IS"
- * basis, WITHOUT WARRANTY OF ANY KIND, either express or implied. See the
- * License for the specific language governing rights and limitations
- * under the License.
- *
- * Copyright (C) OpenMRS, LLC.  All Rights Reserved.
- */
-package org.openmrs.propertyeditor;
-
-import java.beans.PropertyEditorSupport;
-import java.util.Collection;
-import java.util.HashSet;
-import java.util.List;
-import java.util.Vector;
-
-import org.apache.commons.logging.Log;
-import org.apache.commons.logging.LogFactory;
-import org.openmrs.Concept;
-import org.openmrs.ConceptAnswer;
-import org.openmrs.Drug;
-import org.openmrs.api.ConceptService;
-import org.openmrs.api.context.Context;
-import org.springframework.util.StringUtils;
-
-/**
- * Handles lists of conceptids that correspond to answers.
- */
-public class ConceptAnswersEditor extends PropertyEditorSupport {
-	
-	private Log log = LogFactory.getLog(this.getClass());
-	
-	private Collection<ConceptAnswer> originalConceptAnswers = null;
-	
-	/**
-	 * Default constructor taking in the original answers. This should be the actual list on the
-	 * pojo object to prevent hibernate errors later on.
-	 *
-	 * @param originalAnswers the list on the pojo
-	 */
-	public ConceptAnswersEditor(Collection<ConceptAnswer> originalAnswers) {
-		if (originalAnswers == null) {
-			originalConceptAnswers = new HashSet<ConceptAnswer>();
-		} else {
-			originalConceptAnswers = originalAnswers;
-		}
-	}
-	
-	/**
-	 * loops over the textbox assigned to this property. The textbox is assumed to be a string of
-	 * conceptIds^drugIds separated by spaces.
-	 *
-	 * @param text list of conceptIds (not conceptAnswerIds)
-	 * @should set the sort weights with the least possible changes
-	 */
-	public void setAsText(String text) throws IllegalArgumentException {
-		if (StringUtils.hasText(text)) {
-			ConceptService cs = Context.getConceptService();
-			String[] conceptIds = text.split(" ");
-			List<String> requestConceptIds = new Vector<String>();
-			//set up parameter answer Set for easier add/delete functions and removal of duplicates
-			for (String id : conceptIds) {
-				id = id.trim();
-<<<<<<< HEAD
-				if (!"".equals(id) && !requestConceptIds.contains(id)) //remove whitespace, blank lines, and duplicates
-				{
-=======
-				if (!id.equals("") && !requestConceptIds.contains(id)) { //remove whitespace, blank lines, and duplicates
->>>>>>> 855bf8c0
-					requestConceptIds.add(id);
-				}
-			}
-			
-			Collection<ConceptAnswer> deletedConceptAnswers = new HashSet<ConceptAnswer>();
-			
-			// loop over original concept answers to find any deleted answers
-			for (ConceptAnswer origConceptAnswer : originalConceptAnswers) {
-				boolean answerDeleted = true;
-				for (String conceptId : requestConceptIds) {
-					Integer id = getConceptId(conceptId);
-					Integer drugId = getDrugId(conceptId);
-					Drug answerDrug = origConceptAnswer.getAnswerDrug();
-					if (id.equals(origConceptAnswer.getAnswerConcept().getConceptId())) {
-						if (drugId == null && answerDrug == null) {
-							answerDeleted = false;
-						} else if ((drugId != null && answerDrug != null)
-						        && drugId.equals(origConceptAnswer.getAnswerDrug().getDrugId())) {
-							answerDeleted = false;
-						}
-					}
-				}
-				if (answerDeleted) {
-					deletedConceptAnswers.add(origConceptAnswer);
-				}
-			}
-			
-			// loop over those deleted answers to delete them
-			for (ConceptAnswer conceptAnswer : deletedConceptAnswers) {
-				originalConceptAnswers.remove(conceptAnswer);
-			}
-			
-			// loop over concept ids in the request to add any that are new
-			for (String conceptId : requestConceptIds) {
-				Integer id = getConceptId(conceptId);
-				Integer drugId = getDrugId(conceptId);
-				boolean newAnswerConcept = true;
-				for (ConceptAnswer origConceptAnswer : originalConceptAnswers) {
-					Drug answerDrug = origConceptAnswer.getAnswerDrug();
-					if (id.equals(origConceptAnswer.getAnswerConcept().getConceptId())) {
-						if (drugId == null && answerDrug == null) {
-							newAnswerConcept = false;
-						} else if ((drugId != null && answerDrug != null) && drugId.equals(answerDrug.getDrugId())) {
-							newAnswerConcept = false;
-						}
-					}
-				}
-				// if the current request answer is new, add it to the originals
-				if (newAnswerConcept) {
-					Concept answer = cs.getConcept(id);
-					Drug drug = null;
-					if (drugId != null) {
-						drug = cs.getDrug(drugId);
-					}
-					ConceptAnswer ac = new ConceptAnswer(answer, drug);
-					originalConceptAnswers.add(ac);
-				}
-			}
-			
-			//loop over to set the order
-			//as the list comes into 'requestConceptIds' in the order the user wants
-			//  there are 2 conditions that will require the sort_weights to be reassigned
-			//    1) any ConceptAnswer.sortWeight == NULL (meaning it is just added)
-			//    2) the list is not in ASCENDING order (example sort order of the list is 1, 2, 10, 9)
-			//  -startIdx (start index) is where in this list we will start to reassign the sort_weights
-			Double lastWeightSeen = null;
-			int startIdx = -1;//the idx to start at, if we have a NULL sort weight (new concept answer) or sort weights are not ascending
-			for (int i = 0; i < requestConceptIds.size() - 1; i++) {
-				Integer id1 = getConceptId(requestConceptIds.get(i));
-				ConceptAnswer ca1 = getConceptAnswerFromOriginal(id1);
-				
-				if (ca1.getSortWeight() == null) {
-					if (lastWeightSeen == null) {
-						//start at 1, we're at the beginning
-						lastWeightSeen = 1d;
-					} else {
-						//we start at +1
-						lastWeightSeen += 1;
-					}
-					startIdx = i;
-					break;
-				}
-				
-				Integer id2 = getConceptId(requestConceptIds.get(i + 1));
-				ConceptAnswer ca2 = getConceptAnswerFromOriginal(id2);
-				int c = ca1.compareTo(ca2);
-				if (c > 0) {
-					startIdx = i;
-					lastWeightSeen = ca1.getSortWeight();
-					break;
-				}
-				
-				lastWeightSeen = ca1.getSortWeight();
-			}
-			
-			if (startIdx != -1) {
-				//then we need to re-weight
-				for (int i = startIdx; i < requestConceptIds.size(); i++) {
-					Integer id = getConceptId(requestConceptIds.get(i));
-					ConceptAnswer ca = getConceptAnswerFromOriginal(id);
-					ca.setSortWeight(lastWeightSeen++);
-				}
-			}
-			
-			log.debug("originalConceptAnswers.getConceptId(): ");
-			for (ConceptAnswer a : originalConceptAnswers) {
-				log.debug("id: " + a.getAnswerConcept().getConceptId());
-			}
-			
-			log.debug("requestConceptIds: ");
-			for (String i : requestConceptIds) {
-				log.debug("id: " + i);
-			}
-		} else {
-			originalConceptAnswers.clear();
-		}
-		
-		setValue(originalConceptAnswers);
-	}
-	
-	/**
-	 * find this conceptId in the original set and set its weight
-	 */
-	private ConceptAnswer getConceptAnswerFromOriginal(Integer id) {
-		for (ConceptAnswer ca : originalConceptAnswers) {
-			if (ca.getAnswerConcept().getConceptId().equals(id)) {
-				return ca;
-			}
-		}
-		return null;
-	}
-	
-	/**
-	 * Parses the string and returns the Integer concept id Expected string: "123" or "123^34"
-	 * ("conceptId^drugId")
-	 *
-	 * @param conceptId
-	 * @return
-	 */
-	private Integer getConceptId(String conceptId) {
-		if (conceptId.contains("^")) {
-			return Integer.valueOf(conceptId.substring(0, conceptId.indexOf("^")));
-		} else {
-			return Integer.valueOf(conceptId);
-		}
-	}
-	
-	/**
-	 * Parses the string and returns the Integer drug id or null if none Expected string: "123" or
-	 * "123^34" ("conceptId^drugId")
-	 *
-	 * @param conceptId
-	 * @return
-	 */
-	private Integer getDrugId(String conceptId) {
-		if (conceptId.contains("^")) {
-			return Integer.valueOf(conceptId.substring(conceptId.indexOf("^") + 1, conceptId.length()));
-		}
-		
-		return null;
-	}
-	
-}
+/**
+ * The contents of this file are subject to the OpenMRS Public License
+ * Version 1.0 (the "License"); you may not use this file except in
+ * compliance with the License. You may obtain a copy of the License at
+ * http://license.openmrs.org
+ *
+ * Software distributed under the License is distributed on an "AS IS"
+ * basis, WITHOUT WARRANTY OF ANY KIND, either express or implied. See the
+ * License for the specific language governing rights and limitations
+ * under the License.
+ *
+ * Copyright (C) OpenMRS, LLC.  All Rights Reserved.
+ */
+package org.openmrs.propertyeditor;
+
+import java.beans.PropertyEditorSupport;
+import java.util.Collection;
+import java.util.HashSet;
+import java.util.List;
+import java.util.Vector;
+
+import org.apache.commons.logging.Log;
+import org.apache.commons.logging.LogFactory;
+import org.openmrs.Concept;
+import org.openmrs.ConceptAnswer;
+import org.openmrs.Drug;
+import org.openmrs.api.ConceptService;
+import org.openmrs.api.context.Context;
+import org.springframework.util.StringUtils;
+
+/**
+ * Handles lists of conceptids that correspond to answers.
+ */
+public class ConceptAnswersEditor extends PropertyEditorSupport {
+	
+	private Log log = LogFactory.getLog(this.getClass());
+	
+	private Collection<ConceptAnswer> originalConceptAnswers = null;
+	
+	/**
+	 * Default constructor taking in the original answers. This should be the actual list on the
+	 * pojo object to prevent hibernate errors later on.
+	 * 
+	 * @param originalAnswers the list on the pojo
+	 */
+	public ConceptAnswersEditor(Collection<ConceptAnswer> originalAnswers) {
+		if (originalAnswers == null) {
+			originalConceptAnswers = new HashSet<ConceptAnswer>();
+		} else {
+			originalConceptAnswers = originalAnswers;
+		}
+	}
+	
+	/**
+	 * loops over the textbox assigned to this property. The textbox is assumed to be a string of
+	 * conceptIds^drugIds separated by spaces.
+	 * 
+	 * @param text list of conceptIds (not conceptAnswerIds)
+	 * @should set the sort weights with the least possible changes
+	 */
+	public void setAsText(String text) throws IllegalArgumentException {
+		if (StringUtils.hasText(text)) {
+			ConceptService cs = Context.getConceptService();
+			String[] conceptIds = text.split(" ");
+			List<String> requestConceptIds = new Vector<String>();
+			//set up parameter answer Set for easier add/delete functions and removal of duplicates
+			for (String id : conceptIds) {
+				id = id.trim();
+				if (!id.equals("") && !requestConceptIds.contains(id)) { //remove whitespace, blank lines, and duplicates
+					requestConceptIds.add(id);
+				}
+			}
+			
+			Collection<ConceptAnswer> deletedConceptAnswers = new HashSet<ConceptAnswer>();
+			
+			// loop over original concept answers to find any deleted answers
+			for (ConceptAnswer origConceptAnswer : originalConceptAnswers) {
+				boolean answerDeleted = true;
+				for (String conceptId : requestConceptIds) {
+					Integer id = getConceptId(conceptId);
+					Integer drugId = getDrugId(conceptId);
+					Drug answerDrug = origConceptAnswer.getAnswerDrug();
+					if (id.equals(origConceptAnswer.getAnswerConcept().getConceptId())) {
+						if (drugId == null && answerDrug == null) {
+							answerDeleted = false;
+						} else if ((drugId != null && answerDrug != null)
+						        && drugId.equals(origConceptAnswer.getAnswerDrug().getDrugId())) {
+							answerDeleted = false;
+						}
+					}
+				}
+				if (answerDeleted) {
+					deletedConceptAnswers.add(origConceptAnswer);
+				}
+			}
+			
+			// loop over those deleted answers to delete them
+			for (ConceptAnswer conceptAnswer : deletedConceptAnswers) {
+				originalConceptAnswers.remove(conceptAnswer);
+			}
+			
+			// loop over concept ids in the request to add any that are new
+			for (String conceptId : requestConceptIds) {
+				Integer id = getConceptId(conceptId);
+				Integer drugId = getDrugId(conceptId);
+				boolean newAnswerConcept = true;
+				for (ConceptAnswer origConceptAnswer : originalConceptAnswers) {
+					Drug answerDrug = origConceptAnswer.getAnswerDrug();
+					if (id.equals(origConceptAnswer.getAnswerConcept().getConceptId())) {
+						if (drugId == null && answerDrug == null) {
+							newAnswerConcept = false;
+						} else if ((drugId != null && answerDrug != null) && drugId.equals(answerDrug.getDrugId())) {
+							newAnswerConcept = false;
+						}
+					}
+				}
+				// if the current request answer is new, add it to the originals
+				if (newAnswerConcept) {
+					Concept answer = cs.getConcept(id);
+					Drug drug = null;
+					if (drugId != null) {
+						drug = cs.getDrug(drugId);
+					}
+					ConceptAnswer ac = new ConceptAnswer(answer, drug);
+					originalConceptAnswers.add(ac);
+				}
+			}
+			
+			//loop over to set the order
+			//as the list comes into 'requestConceptIds' in the order the user wants
+			//  there are 2 conditions that will require the sort_weights to be reassigned
+			//    1) any ConceptAnswer.sortWeight == NULL (meaning it is just added)
+			//    2) the list is not in ASCENDING order (example sort order of the list is 1, 2, 10, 9)
+			//  -startIdx (start index) is where in this list we will start to reassign the sort_weights
+			Double lastWeightSeen = null;
+			int startIdx = -1;//the idx to start at, if we have a NULL sort weight (new concept answer) or sort weights are not ascending
+			for (int i = 0; i < requestConceptIds.size() - 1; i++) {
+				Integer id1 = getConceptId(requestConceptIds.get(i));
+				ConceptAnswer ca1 = getConceptAnswerFromOriginal(id1);
+				
+				if (ca1.getSortWeight() == null) {
+					if (lastWeightSeen == null) {
+						//start at 1, we're at the beginning
+						lastWeightSeen = 1d;
+					} else {
+						//we start at +1
+						lastWeightSeen += 1;
+					}
+					startIdx = i;
+					break;
+				}
+				
+				Integer id2 = getConceptId(requestConceptIds.get(i + 1));
+				ConceptAnswer ca2 = getConceptAnswerFromOriginal(id2);
+				int c = ca1.compareTo(ca2);
+				if (c > 0) {
+					startIdx = i;
+					lastWeightSeen = ca1.getSortWeight();
+					break;
+				}
+				
+				lastWeightSeen = ca1.getSortWeight();
+			}
+			
+			if (startIdx != -1) {
+				//then we need to re-weight
+				for (int i = startIdx; i < requestConceptIds.size(); i++) {
+					Integer id = getConceptId(requestConceptIds.get(i));
+					ConceptAnswer ca = getConceptAnswerFromOriginal(id);
+					ca.setSortWeight(lastWeightSeen++);
+				}
+			}
+			
+			log.debug("originalConceptAnswers.getConceptId(): ");
+			for (ConceptAnswer a : originalConceptAnswers) {
+				log.debug("id: " + a.getAnswerConcept().getConceptId());
+			}
+			
+			log.debug("requestConceptIds: ");
+			for (String i : requestConceptIds) {
+				log.debug("id: " + i);
+			}
+		} else {
+			originalConceptAnswers.clear();
+		}
+		
+		setValue(originalConceptAnswers);
+	}
+	
+	/**
+	 * find this conceptId in the original set and set its weight
+	 */
+	private ConceptAnswer getConceptAnswerFromOriginal(Integer id) {
+		for (ConceptAnswer ca : originalConceptAnswers) {
+			if (ca.getAnswerConcept().getConceptId().equals(id)) {
+				return ca;
+			}
+		}
+		return null;
+	}
+	
+	/**
+	 * Parses the string and returns the Integer concept id Expected string: "123" or "123^34"
+	 * ("conceptId^drugId")
+	 * 
+	 * @param conceptId
+	 * @return
+	 */
+	private Integer getConceptId(String conceptId) {
+		if (conceptId.contains("^")) {
+			return Integer.valueOf(conceptId.substring(0, conceptId.indexOf("^")));
+		} else {
+			return Integer.valueOf(conceptId);
+		}
+	}
+	
+	/**
+	 * Parses the string and returns the Integer drug id or null if none Expected string: "123" or
+	 * "123^34" ("conceptId^drugId")
+	 * 
+	 * @param conceptId
+	 * @return
+	 */
+	private Integer getDrugId(String conceptId) {
+		if (conceptId.contains("^")) {
+			return Integer.valueOf(conceptId.substring(conceptId.indexOf("^") + 1, conceptId.length()));
+		}
+		
+		return null;
+	}
+	
+}