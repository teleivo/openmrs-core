--- conflicted
+++ resolved
@@ -1,182 +1,159 @@
-/**
- * The contents of this file are subject to the OpenMRS Public License
- * Version 1.0 (the "License"); you may not use this file except in
- * compliance with the License. You may obtain a copy of the License at
- * http://license.openmrs.org
- *
- * Software distributed under the License is distributed on an "AS IS"
- * basis, WITHOUT WARRANTY OF ANY KIND, either express or implied. See the
- * License for the specific language governing rights and limitations
- * under the License.
- *
- * Copyright (C) OpenMRS, LLC.  All Rights Reserved.
- */
-package org.openmrs;
-
-/**
- * An Object of this class represents a search result returned when searching for concepts, it holds
- * extra metadata about the matched concept(s).
- *
- * @since 1.8
- */
-public class ConceptSearchResult implements java.io.Serializable {
-	
-	private static final long serialVersionUID = 6394792520635644989L;
-	
-	// the matching concept that was found
-	private Concept concept;
-	
-	// the actual conceptName that was matching a given word in the search
-	private ConceptName conceptName;
-	
-	// the word in the search string that was matched against the conceptNameHit
-	private String word;
-	
-	private Double transientWeight = 0.0;
-	
-	/** default constructor */
-	public ConceptSearchResult() {
-	}
-	
-	/**
-<<<<<<< HEAD
-=======
-	 * Optional constructor for turning a conceptWord into a conceptSearchResult, the constructor is
-	 * hidden from API users so as to hide the idea of conceptWord, it is meant to be used
-	 * underneath the API for convenience purposes.
-	 *
-	 * @param conceptWord the conceptWord from which to construct a search result
-	 */
-	protected ConceptSearchResult(ConceptWord conceptWord) {
-		if (conceptWord != null) {
-			this.concept = conceptWord.getConcept();
-			this.conceptName = conceptWord.getConceptName();
-			this.word = conceptWord.getWord();
-			// if a null value is passed in, ignore it and maintain the default
-			// of 0.0
-			if (conceptWord.getWeight() != null) {
-				this.transientWeight = conceptWord.getWeight();
-			}
-		}
-	}
-	
-	/**
->>>>>>> 2bc65a62
-	 * Convenience constructor
-	 *
-	 * @param word the single word that will be matched to search terms
-	 * @param concept the concept that is being matched to
-	 * @param conceptName the specific name that will be matched
-	 */
-	public ConceptSearchResult(String word, Concept concept, ConceptName conceptName) {
-		this.concept = concept;
-		this.conceptName = conceptName;
-		this.word = word;
-	}
-	
-	/**
-	 * Convenience constructor that takes in a weight too
-	 *
-	 * @param word the single word that will be matched to search terms
-	 * @param concept the concept that is being matched to
-	 * @param conceptName the specific name that will be matched
-	 * @param transientWeight the weight for this conceptSearchResult
-	 */
-	public ConceptSearchResult(String word, Concept concept, ConceptName conceptName, Double transientWeight) {
-		this.concept = concept;
-		this.conceptName = conceptName;
-		this.word = word;
-		if (transientWeight != null) {
-			this.transientWeight = transientWeight;
-		}
-	}
-	
-	/**
-	 * @return the concept
-	 */
-	public Concept getConcept() {
-		return concept;
-	}
-	
-	/**
-	 * @param concept the concept to set
-	 */
-	public void setConcept(Concept concept) {
-		this.concept = concept;
-	}
-	
-	/**
-	 * @return the conceptName
-	 */
-	public ConceptName getConceptName() {
-		return conceptName;
-	}
-	
-	/**
-	 * @param conceptName the conceptName to set
-	 */
-	public void setConceptName(ConceptName conceptName) {
-		this.conceptName = conceptName;
-	}
-	
-	/**
-	 * @return the word
-	 */
-	public String getWord() {
-		return word;
-	}
-	
-	/**
-	 * @param word the word to set
-	 */
-	public void setWord(String word) {
-		this.word = word;
-	}
-	
-	/**
-	 * Getter for transientWeight
-	 *
-	 * @return
-	 */
-	public Double getTransientWeight() {
-		return transientWeight;
-	}
-	
-	/**
-	 * Setter transientWeight
-	 *
-	 * @param transientWeight
-	 */
-	public void setTransientWeight(Double transientWeight) {
-		this.transientWeight = transientWeight;
-	}
-	
-	/**
-	 * @see java.lang.Object#equals(java.lang.Object)
-	 */
-	@Override
-	public boolean equals(Object obj) {
-		if (this == obj) {
-			return true;
-		}
-		if (!(obj instanceof ConceptSearchResult)) {
-			return false;
-		}
-		ConceptSearchResult other = (ConceptSearchResult) obj;
-		if (getConcept() == null) {
-			return false;
-		}
-		return getConcept().equals(other.getConcept());
-	}
-	
-	/**
-	 * @see java.lang.Object#hashCode()
-	 */
-	@Override
-	public int hashCode() {
-		if (getConcept() == null) {
-			return super.hashCode();
-		}
-		return getConcept().hashCode();
-	}
-}
+/**
+ * The contents of this file are subject to the OpenMRS Public License
+ * Version 1.0 (the "License"); you may not use this file except in
+ * compliance with the License. You may obtain a copy of the License at
+ * http://license.openmrs.org
+ *
+ * Software distributed under the License is distributed on an "AS IS"
+ * basis, WITHOUT WARRANTY OF ANY KIND, either express or implied. See the
+ * License for the specific language governing rights and limitations
+ * under the License.
+ *
+ * Copyright (C) OpenMRS, LLC.  All Rights Reserved.
+ */
+package org.openmrs;
+
+/**
+ * An Object of this class represents a search result returned when searching for concepts, it holds
+ * extra metadata about the matched concept(s).
+ *
+ * @since 1.8
+ */
+public class ConceptSearchResult implements java.io.Serializable {
+	
+	private static final long serialVersionUID = 6394792520635644989L;
+	
+	// the matching concept that was found
+	private Concept concept;
+	
+	// the actual conceptName that was matching a given word in the search
+	private ConceptName conceptName;
+	
+	// the word in the search string that was matched against the conceptNameHit
+	private String word;
+	
+	private Double transientWeight = 0.0;
+	
+	/** default constructor */
+	public ConceptSearchResult() {
+	}
+	
+	/**
+	 * Convenience constructor
+	 *
+	 * @param word the single word that will be matched to search terms
+	 * @param concept the concept that is being matched to
+	 * @param conceptName the specific name that will be matched
+	 */
+	public ConceptSearchResult(String word, Concept concept, ConceptName conceptName) {
+		this.concept = concept;
+		this.conceptName = conceptName;
+		this.word = word;
+	}
+	
+	/**
+	 * Convenience constructor that takes in a weight too
+	 *
+	 * @param word the single word that will be matched to search terms
+	 * @param concept the concept that is being matched to
+	 * @param conceptName the specific name that will be matched
+	 * @param transientWeight the weight for this conceptSearchResult
+	 */
+	public ConceptSearchResult(String word, Concept concept, ConceptName conceptName, Double transientWeight) {
+		this.concept = concept;
+		this.conceptName = conceptName;
+		this.word = word;
+		if (transientWeight != null) {
+			this.transientWeight = transientWeight;
+		}
+	}
+	
+	/**
+	 * @return the concept
+	 */
+	public Concept getConcept() {
+		return concept;
+	}
+	
+	/**
+	 * @param concept the concept to set
+	 */
+	public void setConcept(Concept concept) {
+		this.concept = concept;
+	}
+	
+	/**
+	 * @return the conceptName
+	 */
+	public ConceptName getConceptName() {
+		return conceptName;
+	}
+	
+	/**
+	 * @param conceptName the conceptName to set
+	 */
+	public void setConceptName(ConceptName conceptName) {
+		this.conceptName = conceptName;
+	}
+	
+	/**
+	 * @return the word
+	 */
+	public String getWord() {
+		return word;
+	}
+	
+	/**
+	 * @param word the word to set
+	 */
+	public void setWord(String word) {
+		this.word = word;
+	}
+	
+	/**
+	 * Getter for transientWeight
+	 *
+	 * @return
+	 */
+	public Double getTransientWeight() {
+		return transientWeight;
+	}
+	
+	/**
+	 * Setter transientWeight
+	 *
+	 * @param transientWeight
+	 */
+	public void setTransientWeight(Double transientWeight) {
+		this.transientWeight = transientWeight;
+	}
+	
+	/**
+	 * @see java.lang.Object#equals(java.lang.Object)
+	 */
+	@Override
+	public boolean equals(Object obj) {
+		if (this == obj) {
+			return true;
+		}
+		if (!(obj instanceof ConceptSearchResult)) {
+			return false;
+		}
+		ConceptSearchResult other = (ConceptSearchResult) obj;
+		if (getConcept() == null) {
+			return false;
+		}
+		return getConcept().equals(other.getConcept());
+	}
+	
+	/**
+	 * @see java.lang.Object#hashCode()
+	 */
+	@Override
+	public int hashCode() {
+		if (getConcept() == null) {
+			return super.hashCode();
+		}
+		return getConcept().hashCode();
+	}
+}