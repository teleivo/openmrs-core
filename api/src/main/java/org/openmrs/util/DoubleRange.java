--- conflicted
+++ resolved
@@ -1,145 +1,142 @@
-/**
- * The contents of this file are subject to the OpenMRS Public License
- * Version 1.0 (the "License"); you may not use this file except in
- * compliance with the License. You may obtain a copy of the License at
- * http://license.openmrs.org
- *
- * Software distributed under the License is distributed on an "AS IS"
- * basis, WITHOUT WARRANTY OF ANY KIND, either express or implied. See the
- * License for the specific language governing rights and limitations
- * under the License.
- *
- * Copyright (C) OpenMRS, LLC.  All Rights Reserved.
- */
-package org.openmrs.util;
-
-import com.google.common.base.Objects;
-
-/**
- * Represents a bounded or unbounded numeric range. By default the range is closed (ake inclusive)
- * on the low end and open (aka exclusive) on the high end: mathematically "[low, high)". (I'm not
- * using the similarly-named class from Apache commons because it doesn't implement comparable, and
- * because it only allows inclusive bounds.)
- */
-public class DoubleRange implements Comparable<DoubleRange> {
-	
-	private Double low;
-	
-	private Double high;
-	
-	private boolean closedLow = true; //TODO: add setters and getters for these
-	
-	private boolean closedHigh = false;
-	
-	public DoubleRange() {
-	}
-	
-	public DoubleRange(Double low, Double high) {
-		this.low = low == null ? new Double(Double.NEGATIVE_INFINITY) : low;
-		this.high = high == null ? new Double(Double.POSITIVE_INFINITY) : high;
-	}
-	
-	/**
-	 * @return Returns the high.
-	 */
-	public Double getHigh() {
-		return high;
-	}
-	
-	/**
-	 * @param high The high to set.
-	 */
-	public void setHigh(Double high) {
-		this.high = high == null ? new Double(Double.POSITIVE_INFINITY) : high;
-	}
-	
-	/**
-	 * @return Returns the low.
-	 */
-	public Double getLow() {
-		return low;
-	}
-	
-	/**
-	 * @param low The low to set.
-	 */
-	public void setLow(Double low) {
-		this.low = low == null ? new Double(Double.NEGATIVE_INFINITY) : low;
-	}
-	
-	/**
-	 * first sorts according to low-bound (ascending) then according to high-bound (descending)
-	 */
-	public int compareTo(DoubleRange other) {
-		int temp = low.compareTo(other.low);
-		if (temp == 0) {
-			temp = other.high.compareTo(high);
-		}
-		return temp;
-	}
-	
-	public boolean contains(double d) {
-		if (low != null) {
-			if (closedLow) {
-				if (d < low) {
-					return false;
-				}
-			} else {
-				if (d <= low) {
-					return false;
-				}
-			}
-		}
-		if (high != null) {
-			if (closedHigh) {
-				if (d > high) {
-					return false;
-				}
-			} else {
-				if (d >= high) {
-					return false;
-				}
-			}
-		}
-		return true;
-	}
-	
-	public String toString() {
-		StringBuffer ret = new StringBuffer();
-		if (low != null && low.doubleValue() != Double.NEGATIVE_INFINITY) {
-			ret.append(">");
-			if (closedLow) {
-				ret.append("=");
-			}
-			ret.append(" " + Format.format(low));
-			if (high != null && high.doubleValue() != Double.NEGATIVE_INFINITY) {
-				ret.append(" and ");
-			}
-		}
-		if (high != null && high.doubleValue() != Double.POSITIVE_INFINITY) {
-			ret.append("<");
-			if (closedHigh) {
-				ret.append("=");
-			}
-			ret.append(" " + Format.format(high));
-		}
-		return ret.toString();
-	}
-	
-	public boolean equals(Object o) {
-		if (o instanceof DoubleRange) {
-			DoubleRange other = (DoubleRange) o;
-			return low.equals(other.low) && high.equals(other.high);
-		}
-		return false;
-	}
-<<<<<<< HEAD
-=======
-	
-	@Override
-	public int hashCode() {
-		return Objects.hashCode(low, high);
-	}
-	
->>>>>>> 461a7ab3
-}
+/**
+ * The contents of this file are subject to the OpenMRS Public License
+ * Version 1.0 (the "License"); you may not use this file except in
+ * compliance with the License. You may obtain a copy of the License at
+ * http://license.openmrs.org
+ *
+ * Software distributed under the License is distributed on an "AS IS"
+ * basis, WITHOUT WARRANTY OF ANY KIND, either express or implied. See the
+ * License for the specific language governing rights and limitations
+ * under the License.
+ *
+ * Copyright (C) OpenMRS, LLC.  All Rights Reserved.
+ */
+package org.openmrs.util;
+
+import com.google.common.base.Objects;
+
+/**
+ * Represents a bounded or unbounded numeric range. By default the range is closed (ake inclusive)
+ * on the low end and open (aka exclusive) on the high end: mathematically "[low, high)". (I'm not
+ * using the similarly-named class from Apache commons because it doesn't implement comparable, and
+ * because it only allows inclusive bounds.)
+ */
+public class DoubleRange implements Comparable<DoubleRange> {
+	
+	private Double low;
+	
+	private Double high;
+	
+	private boolean closedLow = true; //TODO: add setters and getters for these
+	
+	private boolean closedHigh = false;
+	
+	public DoubleRange() {
+	}
+	
+	public DoubleRange(Double low, Double high) {
+		this.low = low == null ? new Double(Double.NEGATIVE_INFINITY) : low;
+		this.high = high == null ? new Double(Double.POSITIVE_INFINITY) : high;
+	}
+	
+	/**
+	 * @return Returns the high.
+	 */
+	public Double getHigh() {
+		return high;
+	}
+	
+	/**
+	 * @param high The high to set.
+	 */
+	public void setHigh(Double high) {
+		this.high = high == null ? new Double(Double.POSITIVE_INFINITY) : high;
+	}
+	
+	/**
+	 * @return Returns the low.
+	 */
+	public Double getLow() {
+		return low;
+	}
+	
+	/**
+	 * @param low The low to set.
+	 */
+	public void setLow(Double low) {
+		this.low = low == null ? new Double(Double.NEGATIVE_INFINITY) : low;
+	}
+	
+	/**
+	 * first sorts according to low-bound (ascending) then according to high-bound (descending)
+	 */
+	public int compareTo(DoubleRange other) {
+		int temp = low.compareTo(other.low);
+		if (temp == 0) {
+			temp = other.high.compareTo(high);
+		}
+		return temp;
+	}
+	
+	public boolean contains(double d) {
+		if (low != null) {
+			if (closedLow) {
+				if (d < low) {
+					return false;
+				}
+			} else {
+				if (d <= low) {
+					return false;
+				}
+			}
+		}
+		if (high != null) {
+			if (closedHigh) {
+				if (d > high) {
+					return false;
+				}
+			} else {
+				if (d >= high) {
+					return false;
+				}
+			}
+		}
+		return true;
+	}
+	
+	public String toString() {
+		StringBuffer ret = new StringBuffer();
+		if (low != null && low.doubleValue() != Double.NEGATIVE_INFINITY) {
+			ret.append(">");
+			if (closedLow) {
+				ret.append("=");
+			}
+			ret.append(" " + Format.format(low));
+			if (high != null && high.doubleValue() != Double.NEGATIVE_INFINITY) {
+				ret.append(" and ");
+			}
+		}
+		if (high != null && high.doubleValue() != Double.POSITIVE_INFINITY) {
+			ret.append("<");
+			if (closedHigh) {
+				ret.append("=");
+			}
+			ret.append(" " + Format.format(high));
+		}
+		return ret.toString();
+	}
+	
+	public boolean equals(Object o) {
+		if (o instanceof DoubleRange) {
+			DoubleRange other = (DoubleRange) o;
+			return low.equals(other.low) && high.equals(other.high);
+		}
+		return false;
+	}
+	
+	@Override
+	public int hashCode() {
+		return Objects.hashCode(low, high);
+	}
+	
+}