--- conflicted
+++ resolved
@@ -20,7 +20,6 @@
 import org.apache.commons.logging.Log;
 import org.apache.commons.logging.LogFactory;
 import org.hibernate.Criteria;
-import org.hibernate.EntityMode;
 import org.hibernate.FlushMode;
 import org.hibernate.LockOptions;
 import org.hibernate.Query;
@@ -189,14 +188,9 @@
 		String sql = "SELECT patient_id, care_setting, concept_id FROM orders WHERE order_id = :orderId";
 		
 		if (isOrderADrugOrder) {
-			sql = " SELECT o.patient_id, o.care_setting, o.concept_id, d.drug_inventory_id " + 
-				  " FROM orders o, drug_order d WHERE o.order_id = d.order_id AND o.order_id = :orderId";
-		}
-<<<<<<< HEAD
-		List<List<Object>> lists = DatabaseUtil.executeSQL(sessionFactory.getCurrentSession(), query + order.getOrderId(),
-		    true);
-		return lists;
-=======
+			sql = " SELECT o.patient_id, o.care_setting, o.concept_id, d.drug_inventory_id "
+			        + " FROM orders o, drug_order d WHERE o.order_id = d.order_id AND o.order_id = :orderId";
+		}
 		Query query = sessionFactory.getCurrentSession().createSQLQuery(sql);
 		query.setParameter("orderId", order.getOrderId());
 		
@@ -204,7 +198,6 @@
 		query.setFlushMode(FlushMode.MANUAL);
 		
 		return query.list();
->>>>>>> a058c89e
 	}
 	
 	/**
