--- conflicted
+++ resolved
@@ -1,2122 +1,2115 @@
-/**
- * The contents of this file are subject to the OpenMRS Public License
- * Version 1.0 (the "License"); you may not use this file except in
- * compliance with the License. You may obtain a copy of the License at
- * http://license.openmrs.org
- *
- * Software distributed under the License is distributed on an "AS IS"
- * basis, WITHOUT WARRANTY OF ANY KIND, either express or implied. See the
- * License for the specific language governing rights and limitations
- * under the License.
- *
- * Copyright (C) OpenMRS, LLC.  All Rights Reserved.
- */
-package org.openmrs.api.impl;
-
-import static org.apache.commons.lang.StringUtils.contains;
-
-import java.lang.reflect.InvocationTargetException;
-import java.util.ArrayList;
-import java.util.Arrays;
-import java.util.Collection;
-import java.util.Collections;
-import java.util.Date;
-import java.util.HashMap;
-import java.util.HashSet;
-import java.util.Iterator;
-import java.util.List;
-import java.util.Locale;
-import java.util.Map;
-import java.util.Set;
-import java.util.UUID;
-import java.util.Vector;
-
-import org.apache.commons.beanutils.BeanUtils;
-import org.apache.commons.collections.CollectionUtils;
-import org.apache.commons.logging.Log;
-import org.apache.commons.logging.LogFactory;
-import org.openmrs.Concept;
-import org.openmrs.ConceptAnswer;
-import org.openmrs.ConceptClass;
-import org.openmrs.ConceptComplex;
-import org.openmrs.ConceptDatatype;
-import org.openmrs.ConceptDescription;
-import org.openmrs.ConceptMap;
-import org.openmrs.ConceptMapType;
-import org.openmrs.ConceptName;
-import org.openmrs.ConceptNameTag;
-import org.openmrs.ConceptNumeric;
-import org.openmrs.ConceptProposal;
-import org.openmrs.ConceptReferenceTerm;
-import org.openmrs.ConceptReferenceTermMap;
-import org.openmrs.ConceptSearchResult;
-import org.openmrs.ConceptSet;
-import org.openmrs.ConceptSource;
-import org.openmrs.ConceptStopWord;
-import org.openmrs.Drug;
-import org.openmrs.Obs;
-import org.openmrs.api.APIException;
-import org.openmrs.api.AdministrationService;
-import org.openmrs.api.ConceptInUseException;
-import org.openmrs.api.ConceptNameInUseException;
-import org.openmrs.api.ConceptService;
-import org.openmrs.api.ConceptStopWordException;
-import org.openmrs.api.ConceptsLockedException;
-import org.openmrs.api.context.Context;
-import org.openmrs.api.db.ConceptDAO;
-import org.openmrs.api.db.DAOException;
-import org.openmrs.util.OpenmrsConstants;
-import org.openmrs.util.OpenmrsUtil;
-import org.openmrs.validator.ValidateUtil;
-import org.springframework.transaction.annotation.Transactional;
-import org.springframework.util.StringUtils;
-
-/**
- * Default Implementation of ConceptService service layer classes
- * 
- * @see org.openmrs.api.ConceptService to access these methods
- */
-@Transactional
-public class ConceptServiceImpl extends BaseOpenmrsService implements ConceptService {
-	
-	private final Log log = LogFactory.getLog(getClass());
-	
-	private ConceptDAO dao;
-	
-	private static Concept trueConcept;
-	
-	private static Concept falseConcept;
-	
-	private static Concept unknownConcept;
-	
-	/**
-	 * @see org.openmrs.api.ConceptService#setConceptDAO(org.openmrs.api.db.ConceptDAO)
-	 */
-	public void setConceptDAO(ConceptDAO dao) {
-		this.dao = dao;
-	}
-	
-	/**
-	 * @deprecated use {@link #saveConcept(Concept)}
-	 */
-	@Deprecated
-	public void createConcept(Concept concept) {
-		Context.getConceptService().saveConcept(concept);
-	}
-	
-	/**
-	 * @deprecated use {@link #saveConcept(Concept)}
-	 */
-	@Deprecated
-	public void createConcept(ConceptNumeric concept) {
-		Context.getConceptService().saveConcept(concept);
-	}
-	
-	/**
-	 * @deprecated use {@link #saveConcept(Concept)}
-	 */
-	@Deprecated
-	public void updateConcept(Concept concept) {
-		Context.getConceptService().saveConcept(concept);
-	}
-	
-	/**
-	 * @deprecated use {@link #saveConcept(Concept)}
-	 */
-	@Deprecated
-	public void updateConcept(ConceptNumeric concept) {
-		Context.getConceptService().saveConcept(concept);
-	}
-	
-	/**
-	 * @deprecated use #saveDrug(Drug)
-	 */
-	@Deprecated
-	public void createDrug(Drug drug) {
-		Context.getConceptService().saveDrug(drug);
-	}
-	
-	/**
-	 * @deprecated Use #saveDrug(Drug)
-	 */
-	@Deprecated
-	public void updateDrug(Drug drug) {
-		Context.getConceptService().saveDrug(drug);
-	}
-	
-	/**
-	 * @deprecated use #purgeConcept(Concept concept)
-	 */
-	@Deprecated
-	public void deleteConcept(Concept concept) {
-		Context.getConceptService().purgeConcept(concept);
-	}
-	
-	/**
-	 * @deprecated use {@link #retireConcept(Concept, String)}etireConcept
-	 */
-	@Deprecated
-	public void voidConcept(Concept concept, String reason) {
-		Context.getConceptService().retireConcept(concept, reason);
-	}
-	
-	/**
-	 * @see org.openmrs.api.ConceptService#saveConcept(org.openmrs.Concept)
-	 * @should return the concept with new conceptID if creating new concept
-	 * @should return the concept with same conceptID if updating existing concept
-	 * @should leave preferred name preferred if set
-	 * @should set default preferred name to fully specified first
-	 * @should not set default preferred name to short or index terms
-	 */
-	public Concept saveConcept(Concept concept) throws APIException {
-		ConceptMapType defaultConceptMapType = null;
-		for (ConceptMap map : concept.getConceptMappings()) {
-			if (map.getConceptMapType() == null) {
-				if (defaultConceptMapType == null) {
-					defaultConceptMapType = Context.getConceptService().getDefaultConceptMapType();
-				}
-				map.setConceptMapType(defaultConceptMapType);
-			}
-		}
-		
-		// make sure the administrator hasn't turned off concept editing
-		checkIfLocked();
-		checkIfDatatypeCanBeChanged(concept);
-		
-		List<ConceptName> changedConceptNames = null;
-		Map<String, ConceptName> uuidClonedConceptNameMap = null;
-		
-		if (concept.getConceptId() != null) {
-			uuidClonedConceptNameMap = new HashMap<String, ConceptName>();
-			for (ConceptName conceptName : concept.getNames()) {
-				// ignore newly added names
-				if (conceptName.getConceptNameId() != null) {
-					ConceptName clone = cloneConceptName(conceptName);
-					clone.setConceptNameId(null);
-					uuidClonedConceptNameMap.put(conceptName.getUuid(), clone);
-					
-					if (hasNameChanged(conceptName)) {
-						if (changedConceptNames == null) {
-							changedConceptNames = new ArrayList<ConceptName>();
-						}
-						changedConceptNames.add(conceptName);
-					} else {
-						// put back the concept name id
-						clone.setConceptNameId(conceptName.getConceptNameId());
-						// Use the cloned version
-						try {
-							BeanUtils.copyProperties(conceptName, clone);
-						}
-						catch (IllegalAccessException e) {
-							log.error("Error generated", e);
-						}
-						catch (InvocationTargetException e) {
-							log.error("Error generated", e);
-						}
-					}
-				}
-			}
-		}
-		
-		if (CollectionUtils.isNotEmpty(changedConceptNames)) {
-			for (ConceptName changedName : changedConceptNames) {
-				// void old concept name
-				ConceptName nameInDB = changedName;
-				nameInDB.setVoided(true);
-				nameInDB.setDateVoided(new Date());
-				nameInDB.setVoidedBy(Context.getAuthenticatedUser());
-				nameInDB.setVoidReason(Context.getMessageSourceService().getMessage("Concept.name.voidReason.nameChanged"));
-				
-				// Make the voided name a synonym, this would help to avoid
-				// having multiple fully specified or preferred
-				// names in a locale incase the name is unvoided
-				if (!nameInDB.isSynonym()) {
-					nameInDB.setConceptNameType(null);
-				}
-				if (nameInDB.isLocalePreferred()) {
-					nameInDB.setLocalePreferred(false);
-				}
-				
-				// create a new concept name from the matching cloned
-				// conceptName
-				ConceptName clone = uuidClonedConceptNameMap.get(nameInDB.getUuid());
-				clone.setUuid(UUID.randomUUID().toString());
-				clone.setDateCreated(null);
-				clone.setCreator(null);
-				concept.addName(clone);
-			}
-		}
-		
-		//Ensure if there's a name for a locale that at least one suitable name is marked preferred in that locale
-		//Order of preference is:
-		// 1) any name that concept.getPreferredName returns
-		// 2) fully specified name
-		// 3) any synonym
-		// short name and index terms are never preferred.
-		
-		Set<Locale> checkedLocales = new HashSet<Locale>();
-		for (ConceptName n : concept.getNames()) {
-			Locale locale = n.getLocale();
-			if (checkedLocales.contains(locale)) {
-				continue; //we've already checked this locale
-			}
-			
-			//getPreferredName(locale) returns any name marked preferred,
-			//or the fullySpecifiedName even if not marked preferred
-			ConceptName possiblePreferredName = concept.getPreferredName(locale);
-			
-			if (possiblePreferredName != null) {
-				//do nothing yet, but stick around to setLocalePreferred(true)
-			} else if (concept.getFullySpecifiedName(locale) != null) {
-				possiblePreferredName = concept.getFullySpecifiedName(locale);
-			} else if (!CollectionUtils.isEmpty(concept.getSynonyms(locale))) {
-				concept.getSynonyms(locale).iterator().next().setLocalePreferred(true);
-			}
-			//index terms are never used as preferred name
-			
-			if (possiblePreferredName != null) { //there may have been none
-				possiblePreferredName.setLocalePreferred(true);
-			}
-			checkedLocales.add(locale);
-		}
-		
-		//See TRUNK-3337 for why we set changed by and date changed every time we save a concept.
-		concept.setDateChanged(new Date());
-		concept.setChangedBy(Context.getAuthenticatedUser());
-		
-		Concept conceptToReturn = dao.saveConcept(concept);
-		
-		// add/remove entries in the concept_word table (used for searching)
-		this.updateConceptIndex(conceptToReturn);
-		
-		return conceptToReturn;
-	}
-	
-	/**
-	 * @see org.openmrs.api.ConceptService#saveDrug(org.openmrs.Drug)
-	 */
-	public Drug saveDrug(Drug drug) throws APIException {
-		checkIfLocked();
-		return dao.saveDrug(drug);
-	}
-	
-	/**
-	 * @see org.openmrs.api.ConceptService#purgeConcept(Concept)
-	 */
-	public void purgeConcept(Concept concept) throws APIException {
-		checkIfLocked();
-		
-		if (concept.getConceptId() != null) {
-			for (ConceptName conceptName : concept.getNames()) {
-				if (hasAnyObservation(conceptName)) {
-					throw new ConceptNameInUseException("Can't delete concept with id : " + concept.getConceptId()
-					        + " because it has a name '" + conceptName.getName()
-					        + "' which is being used by some observation(s)");
-				}
-			}
-		}
-		
-		dao.purgeConcept(concept);
-	}
-	
-	/**
-	 * @see org.openmrs.api.ConceptService#retireConcept(org.openmrs.Concept, java.lang.String)
-	 */
-	public Concept retireConcept(Concept concept, String reason) throws APIException {
-		if (!StringUtils.hasText(reason)) {
-			throw new IllegalArgumentException(Context.getMessageSourceService().getMessage("general.voidReason.empty"));
-		}
-		
-		// only do this if the concept isn't retired already
-		if (!concept.isRetired()) {
-			checkIfLocked();
-			
-			concept.setRetired(true);
-			concept.setRetireReason(reason);
-			return dao.saveConcept(concept);
-			
-		}
-		
-		return concept;
-	}
-	
-	/**
-	 * @see org.openmrs.api.ConceptService#retireDrug(org.openmrs.Drug, java.lang.String)
-	 * @throws APIException
-	 */
-	public Drug retireDrug(Drug drug, String reason) throws APIException {
-		return dao.saveDrug(drug);
-	}
-	
-	/**
-	 * @see org.openmrs.api.ConceptService#unretireDrug(org.openmrs.Drug)
-	 */
-	public Drug unretireDrug(Drug drug) throws APIException {
-		return dao.saveDrug(drug);
-	}
-	
-	/**
-	 * @see org.openmrs.api.ConceptService#purgeDrug(org.openmrs.Drug)
-	 * @throws APIException
-	 */
-	public void purgeDrug(Drug drug) throws APIException {
-		dao.purgeDrug(drug);
-	}
-	
-	/**
-	 * @see org.openmrs.api.ConceptService#getConcept(java.lang.Integer)
-	 */
-	@Transactional(readOnly = true)
-	public Concept getConcept(Integer conceptId) throws APIException {
-		return dao.getConcept(conceptId);
-	}
-	
-	/**
-	 * @see org.openmrs.api.ConceptService#getConceptName(java.lang.Integer)
-	 */
-	@Transactional(readOnly = true)
-	public ConceptName getConceptName(Integer conceptNameId) throws APIException {
-		return dao.getConceptName(conceptNameId);
-	}
-	
-	/**
-	 * @see org.openmrs.api.ConceptService#getConceptAnswer(java.lang.Integer)
-	 */
-	@Transactional(readOnly = true)
-	public ConceptAnswer getConceptAnswer(Integer conceptAnswerId) throws APIException {
-		return dao.getConceptAnswer(conceptAnswerId);
-	}
-	
-	/**
-	 * @see org.openmrs.api.ConceptService#getDrug(java.lang.Integer)
-	 */
-	@Transactional(readOnly = true)
-	public Drug getDrug(Integer drugId) throws APIException {
-		return dao.getDrug(drugId);
-	}
-	
-	/**
-	 * @see org.openmrs.api.ConceptService#getConceptNumeric(java.lang.Integer)
-	 */
-	@Transactional(readOnly = true)
-	public ConceptNumeric getConceptNumeric(Integer conceptId) throws APIException {
-		return dao.getConceptNumeric(conceptId);
-	}
-	
-	/**
-	 * @see org.openmrs.api.ConceptService#getConceptComplex(java.lang.Integer)
-	 */
-	@Transactional(readOnly = true)
-	public ConceptComplex getConceptComplex(Integer conceptId) {
-		return dao.getConceptComplex(conceptId);
-	}
-	
-	/**
-	 * @see org.openmrs.api.ConceptService#getAllConcepts()
-	 */
-	@Transactional(readOnly = true)
-	public List<Concept> getAllConcepts() throws APIException {
-		return Context.getConceptService().getAllConcepts(null, true, true);
-	}
-	
-	/**
-	 * @see org.openmrs.api.ConceptService#getAllConcepts(java.lang.String, boolean, boolean)
-	 */
-	@Transactional(readOnly = true)
-	public List<Concept> getAllConcepts(String sortBy, boolean asc, boolean includeRetired) throws APIException {
-		if (sortBy == null) {
-			sortBy = "conceptId";
-		}
-		
-		return dao.getAllConcepts(sortBy, asc, includeRetired);
-	}
-	
-	/**
-	 * @deprecated use {@link #getAllConcepts(String, boolean, boolean)}
-	 */
-	@Deprecated
-	@Transactional(readOnly = true)
-	public List<Concept> getConcepts(String sortBy, String dir) throws APIException {
-		boolean asc = true ? "asc".equals(dir) : !"asc".equals(dir);
-		return Context.getConceptService().getAllConcepts(sortBy, asc, true);
-	}
-	
-	/**
-	 * @see org.openmrs.api.ConceptService#getConceptsByName(java.lang.String)
-	 */
-	@Transactional(readOnly = true)
-	public List<Concept> getConceptsByName(String name) throws APIException {
-		return getConcepts(name, Context.getLocale(), true, null, null);
-	}
-	
-	/**
-	 * @see org.openmrs.api.ConceptService#getConceptByName(java.lang.String)
-	 */
-	@Transactional(readOnly = true)
-	public Concept getConceptByName(String name) {
-		if (!StringUtils.hasText(name)) {
-			return null;
-		}
-		return dao.getConceptByName(name);
-	}
-	
-	/**
-	 * @see org.openmrs.api.ConceptService#getConceptByIdOrName(java.lang.String)
-	 * @deprecated use {@link #getConcept(String)}
-	 */
-	@Deprecated
-	@Transactional(readOnly = true)
-	public Concept getConceptByIdOrName(String idOrName) {
-		return Context.getConceptService().getConcept(idOrName);
-	}
-	
-	/**
-	 * @see org.openmrs.api.ConceptService#getConcept(java.lang.String)
-	 */
-	@Transactional(readOnly = true)
-	public Concept getConcept(String conceptIdOrName) {
-		Concept c = null;
-		Integer conceptId = null;
-		try {
-			conceptId = Integer.valueOf(conceptIdOrName);
-		}
-		catch (NumberFormatException nfe) {
-			conceptId = null;
-		}
-		
-		if (conceptId != null) {
-			c = Context.getConceptService().getConcept(conceptId);
-		} else {
-			c = Context.getConceptService().getConceptByName(conceptIdOrName);
-		}
-		return c;
-	}
-	
-	/**
-	 * Generic getConcepts method (used internally) to get concepts matching a on name
-	 * 
-	 * @param name
-	 * @param loc
-	 * @param searchOnPhrase
-	 * @return
-	 */
-	private List<Concept> getConcepts(String name, Locale loc, boolean searchOnPhrase, List<ConceptClass> classes,
-	        List<ConceptDatatype> datatypes) {
-		if (classes == null) {
-			classes = new Vector<ConceptClass>();
-		}
-		if (datatypes == null) {
-			datatypes = new Vector<ConceptDatatype>();
-		}
-		
-		return dao.getConcepts(name, loc, searchOnPhrase, classes, datatypes);
-	}
-	
-	/**
-	 * @see org.openmrs.api.ConceptService#getDrug(java.lang.String)
-	 */
-	@Transactional(readOnly = true)
-	public Drug getDrug(String drugNameOrId) {
-		Integer drugId = null;
-		
-		try {
-			drugId = Integer.valueOf(drugNameOrId);
-		}
-		catch (NumberFormatException nfe) {
-			drugId = null;
-		}
-		
-		if (drugId != null) {
-			return Context.getConceptService().getDrug(drugId);
-		} else {
-			List<Drug> drugs = dao.getDrugs(drugNameOrId, null, false);
-			if (drugs.size() > 1) {
-				log.warn("more than one drug name returned with name:" + drugNameOrId);
-			}
-			if (drugs.size() == 0) {
-				return null;
-			}
-			return drugs.get(0);
-		}
-	}
-	
-	/**
-	 * @see org.openmrs.api.ConceptService#getDrugByNameOrId(java.lang.String)
-	 * @deprecated use {@link #getDrug(String)}
-	 */
-	@Deprecated
-	@Transactional(readOnly = true)
-	public Drug getDrugByNameOrId(String drugNameOrId) {
-		return Context.getConceptService().getDrug(drugNameOrId);
-	}
-	
-	/**
-	 * @deprecated use {@link #getAllDrugs()}
-	 */
-	@Deprecated
-	@Transactional(readOnly = true)
-	public List<Drug> getDrugs() {
-		return Context.getConceptService().getAllDrugs();
-	}
-	
-	/**
-	 * @see org.openmrs.api.ConceptService#getAllDrugs()
-	 */
-	@Transactional(readOnly = true)
-	public List<Drug> getAllDrugs() {
-		return Context.getConceptService().getAllDrugs(true);
-	}
-	
-	/**
-	 * @see org.openmrs.api.ConceptService#getAllDrugs(boolean)
-	 */
-	@Transactional(readOnly = true)
-	public List<Drug> getAllDrugs(boolean includeRetired) {
-		return dao.getDrugs(null, null, includeRetired);
-	}
-	
-	/**
-	 * @see org.openmrs.api.ConceptService#getDrugs(org.openmrs.Concept)
-	 * @deprecated use {@link #getDrugsByConcept(Concept)}
-	 */
-	@Deprecated
-	@Transactional(readOnly = true)
-	public List<Drug> getDrugs(Concept concept) {
-		return Context.getConceptService().getDrugsByConcept(concept);
-	}
-	
-	/**
-	 * @see org.openmrs.api.ConceptService#getDrugsByConcept(org.openmrs.Concept)
-	 */
-	@Transactional(readOnly = true)
-	public List<Drug> getDrugsByConcept(Concept concept) {
-		return dao.getDrugs(null, concept, false);
-	}
-	
-	/**
-	 * @see org.openmrs.api.ConceptService#getDrugs(Concept)
-	 * @deprecated Use {@link #getDrugsByConcept(Concept)}
-	 */
-	@Deprecated
-	@Transactional(readOnly = true)
-	public List<Drug> getDrugs(Concept concept, boolean includeRetired) {
-<<<<<<< HEAD
-		if (includeRetired == true) {
-			throw new APIException("ConceptDrug.retired.getting", (Object[]) null);
-=======
-		if (includeRetired) {
-			throw new APIException("Getting retired drugs is no longer an options.  Use the getAllDrugs() method for that");
->>>>>>> 855bf8c0
-		}
-		
-		return Context.getConceptService().getDrugsByConcept(concept);
-	}
-	
-	/**
-	 * @see org.openmrs.api.ConceptService#getAllDrugs(boolean)
-	 * @deprecated Use {@link #getAllDrugs(boolean)}
-	 */
-	@Deprecated
-	@Transactional(readOnly = true)
-	public List<Drug> getDrugs(boolean includeVoided) {
-		return Context.getConceptService().getAllDrugs(includeVoided);
-	}
-	
-	/**
-	 * @see org.openmrs.api.ConceptService#findDrugs(java.lang.String, boolean)
-	 * @deprecated Use {@link #getDrugs(String)}
-	 */
-	@Deprecated
-	@Transactional(readOnly = true)
-	public List<Drug> findDrugs(String phrase, boolean includeRetired) {
-<<<<<<< HEAD
-		if (includeRetired == true) {
-			throw new APIException("ConceptDrug.retired.getting", (Object[]) null);
-=======
-		if (includeRetired) {
-			throw new APIException("Getting retired drugs is no longer an options.  Use the getAllDrugs() method for that");
->>>>>>> 855bf8c0
-		}
-		
-		return Context.getConceptService().getDrugs(phrase);
-	}
-	
-	/**
-	 * @see org.openmrs.api.ConceptService#getDrugs(java.lang.String)
-	 */
-	@Transactional(readOnly = true)
-	public List<Drug> getDrugs(String phrase) {
-		List<Drug> drugs = new ArrayList<Drug>();
-		// trying to treat search phrase as drug id
-		try {
-			Integer drugId = Integer.parseInt(phrase);
-			Drug targetDrug = Context.getConceptService().getDrug(drugId);
-			// if drug was found add it to result
-			if (targetDrug != null) {
-				drugs.add(targetDrug);
-			}
-		}
-		catch (NumberFormatException e) {
-			// do nothing
-		}
-		
-		// also try to treat search phrase as drug concept id
-		try {
-			Integer conceptId = Integer.parseInt(phrase);
-			Concept targetConcept = Context.getConceptService().getConcept(conceptId);
-			if (targetConcept != null) {
-				drugs.addAll(Context.getConceptService().getDrugsByConcept(targetConcept));
-			}
-		}
-		catch (NumberFormatException e) {
-			// do nothing
-		}
-		
-		drugs.addAll(dao.getDrugs(phrase));
-		return drugs;
-	}
-	
-	/**
-	 * @see org.openmrs.api.ConceptService#getConceptsByClass(org.openmrs.ConceptClass)
-	 */
-	@Transactional(readOnly = true)
-	public List<Concept> getConceptsByClass(ConceptClass cc) {
-		List<ConceptClass> classes = new Vector<ConceptClass>();
-		classes.add(cc);
-		
-		return getConcepts(null, null, false, classes, null);
-	}
-	
-	/**
-	 * @see org.openmrs.api.ConceptService#getConceptClasses()
-	 * @deprecated
-	 */
-	@Deprecated
-	@Transactional(readOnly = true)
-	public List<ConceptClass> getConceptClasses() {
-		return Context.getConceptService().getAllConceptClasses(true);
-	}
-	
-	/**
-	 * @see org.openmrs.api.ConceptService#getAllConceptClasses(boolean)
-	 */
-	@Transactional(readOnly = true)
-	public List<ConceptClass> getAllConceptClasses(boolean includeRetired) {
-		return dao.getAllConceptClasses(includeRetired);
-	}
-	
-	/**
-	 * @see org.openmrs.api.ConceptService#getConceptClass(java.lang.Integer)
-	 */
-	@Transactional(readOnly = true)
-	public ConceptClass getConceptClass(Integer i) {
-		return dao.getConceptClass(i);
-	}
-	
-	/**
-	 * @see org.openmrs.api.ConceptService#getConceptClassByName(java.lang.String)
-	 */
-	@Transactional(readOnly = true)
-	public ConceptClass getConceptClassByName(String name) {
-		List<ConceptClass> ccList = dao.getConceptClasses(name);
-		if (ccList.size() > 1) {
-			log.warn("More than one ConceptClass found with name: " + name);
-		}
-		if (ccList.size() == 1) {
-			return ccList.get(0);
-		}
-		return null;
-	}
-	
-	/**
-	 * @see org.openmrs.api.ConceptService#getAllConceptClasses(boolean)
-	 */
-	@Transactional(readOnly = true)
-	public List<ConceptClass> getAllConceptClasses() throws APIException {
-		return Context.getConceptService().getAllConceptClasses(true);
-	}
-	
-	/**
-	 * @see org.openmrs.api.ConceptService#saveConceptClass(org.openmrs.ConceptClass)
-	 */
-	public ConceptClass saveConceptClass(ConceptClass cc) throws APIException {
-		return dao.saveConceptClass(cc);
-	}
-	
-	/**
-	 * @see org.openmrs.api.ConceptService#purgeConceptClass(org.openmrs.ConceptClass)
-	 */
-	public void purgeConceptClass(ConceptClass cc) {
-		dao.purgeConceptClass(cc);
-	}
-	
-	/**
-	 * @see org.openmrs.api.ConceptService#purgeConceptNameTag(org.openmrs.ConceptNameTag)
-	 */
-	public void purgeConceptNameTag(ConceptNameTag cnt) {
-		dao.deleteConceptNameTag(cnt);
-	}
-	
-	/**
-	 * @see org.openmrs.api.ConceptService#purgeConceptDatatype(org.openmrs.ConceptDatatype)
-	 * @deprecated as of 1.9 because users should never delete datatypes, it could harm data and
-	 *             other code expecting them to be here
-	 */
-	@Deprecated
-	public void purgeConceptDatatype(ConceptDatatype cd) {
-		throw new UnsupportedOperationException();
-	}
-	
-	/**
-	 * @see org.openmrs.api.ConceptService#saveConceptDatatype(org.openmrs.ConceptDatatype)
-	 * @deprecated as of 1.9 because users should never change datatypes, it could harm data and
-	 *             other code expecting them to be here
-	 */
-	@Deprecated
-	public ConceptDatatype saveConceptDatatype(ConceptDatatype cd) throws APIException {
-		throw new UnsupportedOperationException();
-	}
-	
-	/**
-	 * @see org.openmrs.api.ConceptService#getAllConceptDatatypes()
-	 * @deprecated use {@link #getAllConceptDatatypes()}
-	 */
-	@Deprecated
-	@Transactional(readOnly = true)
-	public List<ConceptDatatype> getConceptDatatypes() {
-		return Context.getConceptService().getAllConceptDatatypes();
-	}
-	
-	/**
-	 * @see org.openmrs.api.ConceptService#getAllConceptDatatypes()
-	 */
-	@Transactional(readOnly = true)
-	public List<ConceptDatatype> getAllConceptDatatypes() {
-		return Context.getConceptService().getAllConceptDatatypes(true);
-	}
-	
-	/**
-	 * @see org.openmrs.api.ConceptService#getAllConceptDatatypes(boolean)
-	 */
-	@Transactional(readOnly = true)
-	public List<ConceptDatatype> getAllConceptDatatypes(boolean includeRetired) throws APIException {
-		return dao.getAllConceptDatatypes(includeRetired);
-	}
-	
-	/**
-	 * @see org.openmrs.api.ConceptService#getConceptDatatype(java.lang.Integer)
-	 */
-	@Transactional(readOnly = true)
-	public ConceptDatatype getConceptDatatype(Integer i) {
-		return dao.getConceptDatatype(i);
-	}
-	
-	/**
-	 * @see org.openmrs.api.ConceptService#getConceptDatatypes(java.lang.String)
-	 */
-	@Transactional(readOnly = true)
-	public List<ConceptDatatype> getConceptDatatypes(String name) {
-		return dao.getConceptDatatypes(name);
-	}
-	
-	/**
-	 * @see org.openmrs.api.ConceptService#getConceptDatatypeByName(java.lang.String)
-	 */
-	@Transactional(readOnly = true)
-	public ConceptDatatype getConceptDatatypeByName(String name) {
-		return dao.getConceptDatatypeByName(name);
-	}
-	
-	/**
-	 * @see org.openmrs.api.ConceptService#getConceptSets(org.openmrs.Concept)
-	 * @deprecated use {@link #getConceptSetsByConcept(Concept)}
-	 */
-	@Deprecated
-	@Transactional(readOnly = true)
-	public List<ConceptSet> getConceptSets(Concept c) {
-		return Context.getConceptService().getConceptSetsByConcept(c);
-	}
-	
-	/**
-	 * @see org.openmrs.api.ConceptService#getConceptSetsByConcept(org.openmrs.Concept)
-	 */
-	@Transactional(readOnly = true)
-	public List<ConceptSet> getConceptSetsByConcept(Concept concept) throws APIException {
-		return dao.getConceptSetsByConcept(concept);
-	}
-	
-	/**
-	 * @see org.openmrs.api.ConceptService#getConceptsInSet(org.openmrs.Concept)
-	 * @deprecated use {@link #getConceptsByConceptSet(Concept)}
-	 */
-	@Deprecated
-	@Transactional(readOnly = true)
-	public List<Concept> getConceptsInSet(Concept c) {
-		return Context.getConceptService().getConceptsByConceptSet(c);
-	}
-	
-	/**
-	 * @see org.openmrs.api.ConceptService#getConceptsInSet(org.openmrs.Concept)
-	 */
-	@Transactional(readOnly = true)
-	public List<Concept> getConceptsByConceptSet(Concept c) {
-		Set<Integer> alreadySeen = new HashSet<Integer>();
-		List<Concept> ret = new ArrayList<Concept>();
-		explodeConceptSetHelper(c, ret, alreadySeen);
-		return ret;
-	}
-	
-	/**
-	 * @see org.openmrs.api.ConceptService#getSetsContainingConcept(org.openmrs.Concept)
-	 */
-	@Transactional(readOnly = true)
-	public List<ConceptSet> getSetsContainingConcept(Concept concept) {
-		if (concept.getConceptId() == null) {
-			return Collections.emptyList();
-		}
-		
-		return dao.getSetsContainingConcept(concept);
-	}
-	
-	/**
-	 * @see org.openmrs.api.ConceptService#getConceptProposal(java.lang.Integer)
-	 */
-	@Transactional(readOnly = true)
-	public ConceptProposal getConceptProposal(Integer conceptProposalId) {
-		return dao.getConceptProposal(conceptProposalId);
-	}
-	
-	/**
-	 * @see org.openmrs.api.ConceptService#getConceptProposals(boolean)
-	 * @deprecated use {@link #getAllConceptProposals(boolean)}
-	 */
-	@Deprecated
-	@Transactional(readOnly = true)
-	public List<ConceptProposal> getConceptProposals(boolean includeCompleted) {
-		return Context.getConceptService().getAllConceptProposals(includeCompleted);
-	}
-	
-	/**
-	 * @see org.openmrs.api.ConceptService#getAllConceptProposals(boolean)
-	 */
-	@Transactional(readOnly = true)
-	public List<ConceptProposal> getAllConceptProposals(boolean includeCompleted) {
-		return dao.getAllConceptProposals(includeCompleted);
-	}
-	
-	/**
-	 * @see org.openmrs.api.ConceptService#getConceptProposals(java.lang.String)
-	 */
-	@Transactional(readOnly = true)
-	public List<ConceptProposal> getConceptProposals(String cp) {
-		return dao.getConceptProposals(cp);
-	}
-	
-	/**
-	 * @see org.openmrs.api.ConceptService#findProposedConcepts(java.lang.String)
-	 * @deprecated
-	 */
-	@Deprecated
-	@Transactional(readOnly = true)
-	public List<Concept> findProposedConcepts(String text) {
-		return Context.getConceptService().getProposedConcepts(text);
-	}
-	
-	/**
-	 * @see org.openmrs.api.ConceptService#getProposedConcepts(java.lang.String)
-	 */
-	@Transactional(readOnly = true)
-	public List<Concept> getProposedConcepts(String text) {
-		return dao.getProposedConcepts(text);
-	}
-	
-	/**
-	 * @see org.openmrs.api.ConceptService#proposeConcept(org.openmrs.ConceptProposal)
-	 * @deprecated
-	 */
-	@Deprecated
-	public void proposeConcept(ConceptProposal conceptProposal) {
-		Context.getConceptService().saveConceptProposal(conceptProposal);
-	}
-	
-	/**
-	 * @see org.openmrs.api.ConceptService#saveConceptProposal(org.openmrs.ConceptProposal)
-	 */
-	public ConceptProposal saveConceptProposal(ConceptProposal conceptProposal) throws APIException {
-		return dao.saveConceptProposal(conceptProposal);
-	}
-	
-	/**
-	 * @see org.openmrs.api.ConceptService#purgeConceptProposal(org.openmrs.ConceptProposal)
-	 */
-	public void purgeConceptProposal(ConceptProposal cp) throws APIException {
-		dao.purgeConceptProposal(cp);
-	}
-	
-	/**
-	 * @see org.openmrs.api.ConceptService#mapConceptProposalToConcept(org.openmrs.ConceptProposal,
-	 *      org.openmrs.Concept, java.util.locale)
-	 */
-	public Concept mapConceptProposalToConcept(ConceptProposal cp, Concept mappedConcept, Locale locale) throws APIException {
-		
-		if (cp.getState().equals(OpenmrsConstants.CONCEPT_PROPOSAL_REJECT)) {
-			cp.rejectConceptProposal();
-			Context.getConceptService().saveConceptProposal(cp);
-			return null;
-		}
-		
-		if (mappedConcept == null) {
-			throw new APIException("Concept.mapped.illegal", (Object[]) null);
-		}
-		
-		ConceptName conceptName = null;
-		if (cp.getState().equals(OpenmrsConstants.CONCEPT_PROPOSAL_CONCEPT) || !StringUtils.hasText(cp.getFinalText())) {
-			cp.setState(OpenmrsConstants.CONCEPT_PROPOSAL_CONCEPT);
-			cp.setFinalText("");
-		} else if (cp.getState().equals(OpenmrsConstants.CONCEPT_PROPOSAL_SYNONYM)) {
-			
-			checkIfLocked();
-			
-			String finalText = cp.getFinalText();
-			conceptName = new ConceptName(finalText, null);
-			conceptName.setConcept(mappedConcept);
-			conceptName.setLocale(locale == null ? Context.getLocale() : locale);
-			conceptName.setDateCreated(new Date());
-			conceptName.setCreator(Context.getAuthenticatedUser());
-			//If this is pre 1.9
-			if (conceptName.getUuid() == null) {
-				conceptName.setUuid(UUID.randomUUID().toString());
-			}
-			mappedConcept.addName(conceptName);
-			mappedConcept.setChangedBy(Context.getAuthenticatedUser());
-			mappedConcept.setDateChanged(new Date());
-			ValidateUtil.validate(mappedConcept);
-		}
-		
-		cp.setMappedConcept(mappedConcept);
-		
-		if (cp.getObsConcept() != null) {
-			Obs ob = new Obs();
-			ob.setEncounter(cp.getEncounter());
-			ob.setConcept(cp.getObsConcept());
-			ob.setValueCoded(cp.getMappedConcept());
-			if (cp.getState().equals(OpenmrsConstants.CONCEPT_PROPOSAL_SYNONYM)) {
-				ob.setValueCodedName(conceptName);
-			}
-			ob.setCreator(Context.getAuthenticatedUser());
-			ob.setDateCreated(new Date());
-			ob.setObsDatetime(cp.getEncounter().getEncounterDatetime());
-			ob.setLocation(cp.getEncounter().getLocation());
-			ob.setPerson(cp.getEncounter().getPatient());
-			if (ob.getUuid() == null) {
-				ob.setUuid(UUID.randomUUID().toString());
-			}
-			cp.setObs(ob);
-		}
-		
-		return mappedConcept;
-	}
-	
-	/**
-	 * @see org.openmrs.api.ConceptService#mapConceptProposalToConcept(org.openmrs.ConceptProposal,
-	 *      org.openmrs.Concept)
-	 */
-	public Concept mapConceptProposalToConcept(ConceptProposal cp, Concept mappedConcept) throws APIException {
-		return Context.getConceptService().mapConceptProposalToConcept(cp, mappedConcept, null);
-	}
-	
-	/**
-	 * @see org.openmrs.api.ConceptService#rejectConceptProposal(org.openmrs.ConceptProposal)
-	 * @deprecated use {@link ConceptProposal#rejectConceptProposal()}
-	 */
-	@Deprecated
-	public void rejectConceptProposal(ConceptProposal cp) {
-		cp.rejectConceptProposal();
-		Context.getConceptService().saveConceptProposal(cp);
-	}
-	
-	/**
-	 * @see org.openmrs.api.ConceptService#findMatchingConceptProposals(String text)
-	 * @deprecated use {@link #getConceptProposals(String)}
-	 */
-	@Deprecated
-	@Transactional(readOnly = true)
-	public List<ConceptProposal> findMatchingConceptProposals(String text) {
-		return Context.getConceptService().getConceptProposals(text);
-	}
-	
-	/**
-	 * @deprecated use {@link #getConceptsByAnswer(Concept)}
-	 * @see org.openmrs.api.ConceptService#getQuestionsForAnswer(org.openmrs.Concept)
-	 */
-	@Deprecated
-	@Transactional(readOnly = true)
-	public List<Concept> getQuestionsForAnswer(Concept concept) {
-		return Context.getConceptService().getConceptsByAnswer(concept);
-	}
-	
-	/**
-	 * @see org.openmrs.api.ConceptService#getConceptsByAnswer(org.openmrs.Concept)
-	 */
-	@Transactional(readOnly = true)
-	public List<Concept> getConceptsByAnswer(Concept concept) throws APIException {
-		if (concept.getConceptId() == null) {
-			return Collections.emptyList();
-		}
-		
-		return dao.getConceptsByAnswer(concept);
-	}
-	
-	/**
-	 * @see org.openmrs.api.ConceptService#getPrevConcept(org.openmrs.Concept)
-	 */
-	@Transactional(readOnly = true)
-	public Concept getPrevConcept(Concept c) {
-		return dao.getPrevConcept(c);
-	}
-	
-	/**
-	 * @see org.openmrs.api.ConceptService#getNextConcept(org.openmrs.Concept)
-	 */
-	@Transactional(readOnly = true)
-	public Concept getNextConcept(Concept c) {
-		return dao.getNextConcept(c);
-	}
-	
-	/**
-	 * Convenience method
-	 * 
-	 * @param parent
-	 * @param subList
-	 * @return
-	 */
-	private Boolean containsAll(Collection<String> parent, Collection<String> subList) {
-		
-		for (String s : subList) {
-			s = s.toUpperCase();
-			boolean found = false;
-			for (String p : parent) {
-				p = p.toUpperCase();
-				if (p.startsWith(s)) {
-					found = true;
-				}
-			}
-			if (!found) {
-				return false;
-			}
-		}
-		return true;
-	}
-	
-	/**
-	 * @see org.openmrs.api.ConceptService#checkIfLocked()
-	 */
-	@Transactional(readOnly = true)
-	public void checkIfLocked() throws ConceptsLockedException {
-		String locked = Context.getAdministrationService().getGlobalProperty(
-		    OpenmrsConstants.GLOBAL_PROPERTY_CONCEPTS_LOCKED, "false");
-		if ("true".equalsIgnoreCase(locked)) {
-			throw new ConceptsLockedException();
-		}
-	}
-	
-	/**
-	 * @see org.openmrs.api.ConceptService#getConceptsWithDrugsInFormulary()
-	 */
-	@Transactional(readOnly = true)
-	public List<Concept> getConceptsWithDrugsInFormulary() {
-		return dao.getConceptsWithDrugsInFormulary();
-	}
-	
-	/**
-	 * @see ConceptService#getMaxConceptId()
-	 */
-	@Transactional(readOnly = true)
-	public Integer getMaxConceptId() {
-		return dao.getMaxConceptId();
-	}
-	
-	/**
-	 * Utility method used by getConceptsInSet(Concept concept)
-	 * 
-	 * @param concept
-	 * @param ret
-	 * @param alreadySeen
-	 */
-	private void explodeConceptSetHelper(Concept concept, Collection<Concept> ret, Collection<Integer> alreadySeen) {
-		if (alreadySeen.contains(concept.getConceptId())) {
-			return;
-		}
-		alreadySeen.add(concept.getConceptId());
-		List<ConceptSet> cs = getConceptSets(concept);
-		for (ConceptSet set : cs) {
-			Concept c = set.getConcept();
-			if (c.isSet()) {
-				ret.add(c);
-				explodeConceptSetHelper(c, ret, alreadySeen);
-			} else {
-				ret.add(c);
-			}
-		}
-	}
-	
-	/**
-	 * @see org.openmrs.api.ConceptService#getConceptNameTagByName(java.lang.String)
-	 */
-	@Transactional(readOnly = true)
-	public ConceptNameTag getConceptNameTagByName(String tagName) {
-		return dao.getConceptNameTagByName(tagName);
-	}
-	
-	/**
-	 * @see org.openmrs.api.ConceptService#getLocalesOfConceptNames()
-	 */
-	@Transactional(readOnly = true)
-	public Set<Locale> getLocalesOfConceptNames() {
-		return dao.getLocalesOfConceptNames();
-	}
-	
-	/**
-	 * @see org.openmrs.api.ConceptService#getConceptSource(java.lang.Integer)
-	 */
-	@Transactional(readOnly = true)
-	public ConceptSource getConceptSource(Integer conceptSourceId) {
-		return dao.getConceptSource(conceptSourceId);
-	}
-	
-	/**
-	 * @see org.openmrs.api.ConceptService#getAllConceptSources()
-	 * @deprecated
-	 */
-	@Deprecated
-	@Transactional(readOnly = true)
-	public List<ConceptSource> getAllConceptSources() {
-		// backwards compatible
-		return Context.getConceptService().getAllConceptSources(true);
-	}
-	
-	/**
-	 * @see org.openmrs.api.ConceptService#getAllConceptSources(java.lang.boolean)
-	 */
-	@Transactional(readOnly = true)
-	public List<ConceptSource> getAllConceptSources(boolean includeRetired) {
-		return dao.getAllConceptSources(includeRetired);
-	}
-	
-	/**
-	 * @see org.openmrs.api.ConceptService#purgeConceptSource(org.openmrs.ConceptSource)
-	 */
-	public ConceptSource purgeConceptSource(ConceptSource cs) throws APIException {
-		
-		return dao.deleteConceptSource(cs);
-	}
-	
-	/**
-	 * @see org.openmrs.api.ConceptService#retireConceptSource(org.openmrs.ConceptSource, String)
-	 */
-	public ConceptSource retireConceptSource(ConceptSource cs, String reason) throws APIException {
-		// retireReason is automatically set in BaseRetireHandler
-		return dao.saveConceptSource(cs);
-	}
-	
-	/**
-	 * @see org.openmrs.api.ConceptService#saveConceptSource(org.openmrs.ConceptSource)
-	 */
-	public ConceptSource saveConceptSource(ConceptSource conceptSource) throws APIException {
-		return dao.saveConceptSource(conceptSource);
-	}
-	
-	/**
-	 * @see org.openmrs.api.ConceptService#saveConceptNameTag(org.openmrs.ConceptNameTag)
-	 */
-	public ConceptNameTag saveConceptNameTag(ConceptNameTag nameTag) {
-		checkIfLocked();
-		
-		return dao.saveConceptNameTag(nameTag);
-	}
-	
-	/**
-	 * @see org.openmrs.api.ConceptService#conceptIterator()
-	 */
-	@Transactional(readOnly = true)
-	public Iterator<Concept> conceptIterator() {
-		return dao.conceptIterator();
-	}
-	
-	/**
-	 * @see org.openmrs.api.ConceptService#getConceptByUuid(java.lang.String)
-	 */
-	@Transactional(readOnly = true)
-	public Concept getConceptByUuid(String uuid) {
-		return dao.getConceptByUuid(uuid);
-	}
-	
-	/**
-	 * @see org.openmrs.api.ConceptService#getConceptClassByUuid(java.lang.String)
-	 */
-	@Transactional(readOnly = true)
-	public ConceptClass getConceptClassByUuid(String uuid) {
-		return dao.getConceptClassByUuid(uuid);
-	}
-	
-	@Transactional(readOnly = true)
-	public ConceptAnswer getConceptAnswerByUuid(String uuid) {
-		return dao.getConceptAnswerByUuid(uuid);
-	}
-	
-	@Transactional(readOnly = true)
-	public ConceptName getConceptNameByUuid(String uuid) {
-		return dao.getConceptNameByUuid(uuid);
-	}
-	
-	public ConceptSet getConceptSetByUuid(String uuid) {
-		return dao.getConceptSetByUuid(uuid);
-	}
-	
-	@Transactional(readOnly = true)
-	public ConceptSource getConceptSourceByUuid(String uuid) {
-		return dao.getConceptSourceByUuid(uuid);
-	}
-	
-	/**
-	 * @see org.openmrs.api.ConceptService#getConceptDatatypeByUuid(java.lang.String)
-	 */
-	@Transactional(readOnly = true)
-	public ConceptDatatype getConceptDatatypeByUuid(String uuid) {
-		return dao.getConceptDatatypeByUuid(uuid);
-	}
-	
-	/**
-	 * @see org.openmrs.api.ConceptService#getConceptNumericByUuid(java.lang.String)
-	 */
-	@Transactional(readOnly = true)
-	public ConceptNumeric getConceptNumericByUuid(String uuid) {
-		return dao.getConceptNumericByUuid(uuid);
-	}
-	
-	/**
-	 * @see org.openmrs.api.ConceptService#getConceptProposalByUuid(java.lang.String)
-	 */
-	@Transactional(readOnly = true)
-	public ConceptProposal getConceptProposalByUuid(String uuid) {
-		return dao.getConceptProposalByUuid(uuid);
-	}
-	
-	/**
-	 * @see org.openmrs.api.ConceptService#getDrugByUuid(java.lang.String)
-	 */
-	@Transactional(readOnly = true)
-	public Drug getDrugByUuid(String uuid) {
-		return dao.getDrugByUuid(uuid);
-	}
-	
-	/**
-	 * @see org.openmrs.api.ConceptService#getConceptDescriptionByUuid(java.lang.String)
-	 */
-	@Transactional(readOnly = true)
-	public ConceptDescription getConceptDescriptionByUuid(String uuid) {
-		return dao.getConceptDescriptionByUuid(uuid);
-	}
-	
-	/**
-	 * @see org.openmrs.api.ConceptService#getConceptNameTagByUuid(java.lang.String)
-	 */
-	@Transactional(readOnly = true)
-	public ConceptNameTag getConceptNameTagByUuid(String uuid) {
-		return dao.getConceptNameTagByUuid(uuid);
-	}
-	
-	/**
-	 * @see org.openmrs.api.ConceptService#getAllConceptNameTags()
-	 */
-	@Transactional(readOnly = true)
-	public List<ConceptNameTag> getAllConceptNameTags() {
-		return dao.getAllConceptNameTags();
-	}
-	
-	/**
-	 * @see org.openmrs.api.ConceptService#getConceptNameTag(java.lang.Integer)
-	 */
-	@Transactional(readOnly = true)
-	public ConceptNameTag getConceptNameTag(Integer id) {
-		return dao.getConceptNameTag(id);
-	}
-	
-	/**
-	 * @see org.openmrs.api.ConceptService#getConceptByMapping(java.lang.String, java.lang.String)
-	 */
-	@Transactional(readOnly = true)
-	public Concept getConceptByMapping(String code, String sourceName) throws APIException {
-		return Context.getConceptService().getConceptByMapping(code, sourceName, true);
-	}
-	
-	/**
-	 * @see org.openmrs.api.ConceptService#getConceptByMapping(java.lang.String, java.lang.String,
-	 *      java.lang.Boolean)
-	 */
-	@Transactional(readOnly = true)
-	public Concept getConceptByMapping(String code, String sourceName, Boolean includeRetired) throws APIException {
-		List<Concept> concepts = Context.getConceptService().getConceptsByMapping(code, sourceName, includeRetired);
-		
-		if (concepts.size() == 0) {
-			return null;
-		}
-		// we want to throw an exception if there is more than one non-retired concept; 
-		// since the getConceptByMapping DAO method returns a list with all non-retired concept
-		// sorted to the front of the list, we can test if there is more than one retired concept
-		// by testing if the second concept in the list is retired or not
-		else if (concepts.size() > 1 && !concepts.get(1).isRetired()) {
-			throw new APIException("Concept.error.multiple.non.retired", new Object[] { code, sourceName });
-		} else {
-			return concepts.get(0);
-		}
-	}
-	
-	/**
-	 * @see org.openmrs.api.ConceptService
-	 * @getConceptsByMapping(java.lang.String, java.lang.String)
-	 */
-	@Transactional(readOnly = true)
-	public List<Concept> getConceptsByMapping(String code, String sourceName) throws APIException {
-		return Context.getConceptService().getConceptsByMapping(code, sourceName, true);
-	}
-	
-	/**
-	 * @see org.openmrs.api.ConceptService
-	 * @getConceptsByMapping(java.lang.String, java.lang.String, boolean)
-	 */
-	@Transactional(readOnly = true)
-	public List<Concept> getConceptsByMapping(String code, String sourceName, boolean includeRetired) throws APIException {
-		return dao.getConceptsByMapping(code, sourceName, includeRetired);
-	}
-	
-	/**
-	 * @see org.openmrs.api.ConceptService#getFalseConcept()
-	 */
-	@Override
-	@Transactional(readOnly = true)
-	public Concept getFalseConcept() {
-		if (falseConcept == null) {
-			setBooleanConcepts();
-		}
-		
-		return falseConcept;
-	}
-	
-	/**
-	 * @see org.openmrs.api.ConceptService#getTrueConcept()
-	 */
-	@Override
-	@Transactional(readOnly = true)
-	public Concept getTrueConcept() {
-		if (trueConcept == null) {
-			setBooleanConcepts();
-		}
-		
-		return trueConcept;
-	}
-	
-	/**
-	 * @see org.openmrs.api.ConceptService#getUnknownConcept()
-	 */
-	@Override
-	@Transactional(readOnly = true)
-	public Concept getUnknownConcept() {
-		if (unknownConcept == null) {
-			try {
-				unknownConcept = Context.getConceptService().getConcept(
-				    Integer.parseInt(Context.getAdministrationService().getGlobalProperty(
-				        OpenmrsConstants.GLOBAL_PROPERTY_UNKNOWN_CONCEPT)));
-			}
-			catch (NumberFormatException e) {
-				log.warn("Concept id for unknown concept should be a number");
-			}
-		}
-		
-		return unknownConcept;
-	}
-	
-	/**
-	 * Sets the TRUE and FALSE concepts by reading their ids from the global_property table
-	 */
-	private void setBooleanConcepts() {
-		
-		try {
-			trueConcept = Context.getConceptService().getConcept(
-			    Integer.parseInt(Context.getAdministrationService().getGlobalProperty(
-			        OpenmrsConstants.GLOBAL_PROPERTY_TRUE_CONCEPT)));
-			falseConcept = Context.getConceptService().getConcept(
-			    Integer.parseInt(Context.getAdministrationService().getGlobalProperty(
-			        OpenmrsConstants.GLOBAL_PROPERTY_FALSE_CONCEPT)));
-		}
-		catch (NumberFormatException e) {
-			log.warn("Concept ids for boolean concepts should be numbers");
-			return;
-		}
-	}
-	
-	/**
-	 * @see org.openmrs.api.ConceptService#getConceptsByConceptSource(org.openmrs.ConceptSource)
-	 */
-	@Transactional(readOnly = true)
-	public List<ConceptMap> getConceptsByConceptSource(ConceptSource conceptSource) throws APIException {
-		return Context.getConceptService().getConceptMappingsToSource(conceptSource);
-	}
-	
-	/**
-	 * @see org.openmrs.api.ConceptService#getConceptSourceByName(java.lang.String)
-	 */
-	@Transactional(readOnly = true)
-	public ConceptSource getConceptSourceByName(String conceptSourceName) throws APIException {
-		return dao.getConceptSourceByName(conceptSourceName);
-	}
-	
-	/**
-	 * Utility method to check if the concept is already attached to an observation (including
-	 * voided ones) and if the datatype of the concept has changed, an exception indicating that the
-	 * datatype cannot be modified will be reported if the concept is attached to an observation.
-	 * This method will only allow changing boolean concepts to coded.
-	 * 
-	 * @param concept
-	 * @throws ConceptInUseException
-	 */
-	private void checkIfDatatypeCanBeChanged(Concept concept) {
-		if (concept.getId() != null && hasAnyObservation(concept) && hasDatatypeChanged(concept)) {
-			// allow boolean concepts to be converted to coded
-			if (!(dao.getSavedConceptDatatype(concept).isBoolean() && concept.getDatatype().isCoded())) {
-				throw new ConceptInUseException();
-			}
-			if (log.isDebugEnabled()) {
-				log.debug("Converting datatype of concept with id " + concept.getConceptId() + " from Boolean to Coded");
-			}
-		}
-	}
-	
-	/**
-	 * Utility method which loads the previous version of a concept to check if the datatype has
-	 * changed.
-	 * 
-	 * @param concept to be modified
-	 * @return boolean indicating change in the datatype
-	 */
-	private boolean hasDatatypeChanged(Concept concept) {
-		ConceptDatatype oldConceptDatatype = dao.getSavedConceptDatatype(concept);
-		return !oldConceptDatatype.equals(concept.getDatatype());
-	}
-	
-	/**
-	 * @see org.openmrs.api.ConceptService#hasAnyObservation(org.openmrs.Concept)
-	 */
-	@Transactional(readOnly = true)
-	public boolean hasAnyObservation(Concept concept) {
-		List<Concept> concepts = new Vector<Concept>();
-		concepts.add(concept);
-		Integer count = Context.getObsService().getObservationCount(null, null, concepts, null, null, null, null, null,
-		    null, true);
-		return count > 0;
-	}
-	
-	/**
-	 * @see org.openmrs.api.ConceptService#convertBooleanConceptToCoded(org.openmrs.Concept)
-	 */
-	@Override
-	public void convertBooleanConceptToCoded(Concept conceptToChange) throws APIException {
-		if (conceptToChange != null) {
-			if (!conceptToChange.getDatatype().isBoolean()) {
-				throw new APIException("Concept.datatype.invalid", (Object[]) null);
-			}
-			
-			conceptToChange.setDatatype(getConceptDatatypeByName("Coded"));
-			conceptToChange.addAnswer(new ConceptAnswer(getTrueConcept()));
-			conceptToChange.addAnswer(new ConceptAnswer(getFalseConcept()));
-			Context.getConceptService().saveConcept(conceptToChange);
-		}
-	}
-	
-	/**
-	 * @see org.openmrs.api.ConceptService#hasAnyObservation(org.openmrs.ConceptName)
-	 */
-	@Override
-	@Transactional(readOnly = true)
-	public boolean hasAnyObservation(ConceptName conceptName) throws APIException {
-		List<ConceptName> conceptNames = new Vector<ConceptName>();
-		conceptNames.add(conceptName);
-		Integer count = Context.getObsService().getObservationCount(conceptNames, true);
-		return count > 0;
-	}
-	
-	/**
-	 * Utility method which loads the previous version of a conceptName to check if the name
-	 * property of the given conceptName has changed.
-	 * 
-	 * @param conceptName to be modified
-	 * @return boolean indicating change in the name property
-	 */
-	private boolean hasNameChanged(ConceptName conceptName) {
-		String newName = conceptName.getName();
-		String oldName = dao.getSavedConceptName(conceptName).getName();
-		return !oldName.equalsIgnoreCase(newName);
-	}
-	
-	/**
-	 * Creates a copy of a conceptName
-	 * 
-	 * @param conceptName the conceptName to be cloned
-	 * @return the cloned conceptName
-	 */
-	private ConceptName cloneConceptName(ConceptName conceptName) {
-		ConceptName copy = new ConceptName();
-		try {
-			copy = (ConceptName) BeanUtils.cloneBean(conceptName);
-		}
-		catch (IllegalAccessException e) {
-			
-			log.warn("Error generated", e);
-		}
-		catch (InstantiationException e) {
-			
-			log.warn("Error generated", e);
-		}
-		catch (InvocationTargetException e) {
-			
-			log.warn("Error generated", e);
-		}
-		catch (NoSuchMethodException e) {
-			
-			log.warn("Error generated", e);
-		}
-		return copy;
-	}
-	
-	/**
-	 * @see ConceptService#findConceptAnswers(String, Locale, Concept)
-	 */
-	@Override
-	@Transactional(readOnly = true)
-	public List<ConceptSearchResult> findConceptAnswers(String phrase, Locale locale, Concept concept) throws APIException {
-		
-		List<ConceptSearchResult> concepts = getConcepts(phrase, Arrays.asList(locale), false, null, null, null, null,
-		    concept, null, null);
-		
-		return concepts;
-	}
-	
-	/**
-	 * @see org.openmrs.api.ConceptService#getConceptStopWords(java.util.Locale)
-	 */
-	@Transactional(readOnly = true)
-	public List<String> getConceptStopWords(Locale locale) {
-		return dao.getConceptStopWords(locale);
-	}
-	
-	/**
-	 * @see org.openmrs.api.ConceptService#saveConceptStopWord(org.openmrs.ConceptStopWord)
-	 */
-	public ConceptStopWord saveConceptStopWord(ConceptStopWord conceptStopWord) throws APIException {
-		try {
-			return dao.saveConceptStopWord(conceptStopWord);
-		}
-		catch (DAOException e) {
-			if ("Duplicate ConceptStopWord Entry".equalsIgnoreCase(e.getMessage())) {
-				throw new ConceptStopWordException("ConceptStopWord.duplicated", e);
-			}
-			throw new ConceptStopWordException("ConceptStopWord.notSaved", e);
-		}
-	}
-	
-	/**
-	 * @see org.openmrs.api.ConceptService#deleteConceptStopWord(Integer)
-	 */
-	public void deleteConceptStopWord(Integer conceptStopWordId) throws APIException {
-		try {
-			dao.deleteConceptStopWord(conceptStopWordId);
-		}
-		catch (DAOException e) {
-			if (contains(e.getMessage(), "Concept Stop Word not found or already deleted")) {
-				throw new ConceptStopWordException("ConceptStopWord.error.notfound", e);
-			}
-			throw new ConceptStopWordException("general.cannot.delete", e);
-		}
-	}
-	
-	/**
-	 * @see org.openmrs.api.ConceptService#getAllConceptStopWords()
-	 */
-	@Transactional(readOnly = true)
-	public List<ConceptStopWord> getAllConceptStopWords() {
-		return dao.getAllConceptStopWords();
-	}
-	
-	/**
-	 * @see ConceptService#getConcepts(String, List, boolean, List, List, List, List, Concept,
-	 *      Integer, Integer)
-	 */
-	@Override
-	@Transactional(readOnly = true)
-	public List<ConceptSearchResult> getConcepts(String phrase, List<Locale> locales, boolean includeRetired,
-	        List<ConceptClass> requireClasses, List<ConceptClass> excludeClasses, List<ConceptDatatype> requireDatatypes,
-	        List<ConceptDatatype> excludeDatatypes, Concept answersToConcept, Integer start, Integer size)
-	        throws APIException {
-		
-		if (requireClasses == null) {
-			requireClasses = new Vector<ConceptClass>();
-		}
-		if (excludeClasses == null) {
-			excludeClasses = new Vector<ConceptClass>();
-		}
-		if (requireDatatypes == null) {
-			requireDatatypes = new Vector<ConceptDatatype>();
-		}
-		if (excludeDatatypes == null) {
-			excludeDatatypes = new Vector<ConceptDatatype>();
-		}
-		
-		return dao.getConcepts(phrase, locales, includeRetired, requireClasses, excludeClasses, requireDatatypes,
-		    excludeDatatypes, answersToConcept, start, size);
-		
-	}
-	
-	/**
-	 * @see ConceptService#updateConceptIndexes(Integer, Integer)
-	 */
-	@Override
-	public void updateConceptIndexes(Integer conceptIdStart, Integer conceptIdEnd) throws APIException {
-		Integer i = conceptIdStart;
-		ConceptService cs = Context.getConceptService();
-		while (i++ <= conceptIdEnd) {
-			Concept concept = cs.getConcept(i);
-			if (concept != null) {
-				Context.updateSearchIndexForObject(concept);
-			}
-		}
-	}
-	
-	/**
-	 * @see ConceptService#updateConceptIndex(Concept)
-	 */
-	@Override
-	public void updateConceptIndex(Concept concept) throws APIException {
-		Context.updateSearchIndexForObject(concept);
-	}
-	
-	/**
-	 * @see ConceptService#updateConceptIndexes()
-	 */
-	@Override
-	public void updateConceptIndexes() throws APIException {
-		Context.updateSearchIndexForType(ConceptName.class);
-	}
-	
-	/**
-	 * @see ConceptService#getCountOfConcepts(String, List, boolean, List, List, List, List,
-	 *      Concept)
-	 */
-	@Override
-	@Transactional(readOnly = true)
-	public Integer getCountOfConcepts(String phrase, List<Locale> locales, boolean includeRetired,
-	        List<ConceptClass> requireClasses, List<ConceptClass> excludeClasses, List<ConceptDatatype> requireDatatypes,
-	        List<ConceptDatatype> excludeDatatypes, Concept answersToConcept) {
-		if (requireClasses == null) {
-			requireClasses = new Vector<ConceptClass>();
-		}
-		if (excludeClasses == null) {
-			excludeClasses = new Vector<ConceptClass>();
-		}
-		if (requireDatatypes == null) {
-			requireDatatypes = new Vector<ConceptDatatype>();
-		}
-		if (excludeDatatypes == null) {
-			excludeDatatypes = new Vector<ConceptDatatype>();
-		}
-		
-		return dao.getCountOfConcepts(phrase, locales, includeRetired, requireClasses, excludeClasses, requireDatatypes,
-		    excludeDatatypes, answersToConcept);
-	}
-	
-	/**
-	 * @see ConceptService#getCountOfDrugs(String, Concept, boolean, boolean, boolean)
-	 */
-	@Transactional(readOnly = true)
-	public Integer getCountOfDrugs(String drugName, Concept concept, boolean searchOnPhrase, boolean searchDrugConceptNames,
-	        boolean includeRetired) throws APIException {
-		return OpenmrsUtil.convertToInteger(dao.getCountOfDrugs(drugName, concept, searchOnPhrase, searchDrugConceptNames,
-		    includeRetired));
-	}
-	
-	/**
-	 * @see ConceptService#getDrugs(String, Concept, boolean, boolean, boolean, Integer, Integer)
-	 */
-	@Transactional(readOnly = true)
-	public List<Drug> getDrugs(String drugName, Concept concept, boolean searchOnPhrase, boolean searchDrugConceptNames,
-	        boolean includeRetired, Integer start, Integer length) throws APIException {
-		return dao.getDrugs(drugName, concept, searchOnPhrase, searchDrugConceptNames, includeRetired, start, length);
-	}
-	
-	/**
-	 * @see ConceptService#getConcepts(String, Locale, boolean)
-	 */
-	@Override
-	@Transactional(readOnly = true)
-	public List<ConceptSearchResult> getConcepts(String phrase, Locale locale, boolean includeRetired) throws APIException {
-		List<Locale> locales = new Vector<Locale>();
-		if (locale != null) {
-			locales.add(locale);
-		}
-		
-		return Context.getConceptService().getConcepts(phrase, locales, includeRetired, null, null, null, null, null, null,
-		    null);
-	}
-	
-	/**
-	 * @see org.openmrs.api.ConceptService#getDrugsByIngredient(org.openmrs.Concept)
-	 */
-	@Override
-	@Transactional(readOnly = true)
-	public List<Drug> getDrugsByIngredient(Concept ingredient) throws APIException {
-		if (ingredient == null) {
-			throw new IllegalArgumentException("ingredient is required");
-		}
-		
-		return dao.getDrugsByIngredient(ingredient);
-	}
-	
-	/**
-	 * @see ConceptService#getConceptMappingsToSource(ConceptSource)
-	 */
-	@Override
-	@Transactional(readOnly = true)
-	public List<ConceptMap> getConceptMappingsToSource(ConceptSource conceptSource) throws APIException {
-		return dao.getConceptMapsBySource(conceptSource);
-	}
-	
-	/**
-	 * @see ConceptService#getActiveConceptMapTypes()
-	 */
-	@Override
-	@Transactional(readOnly = true)
-	public List<ConceptMapType> getActiveConceptMapTypes() throws APIException {
-		return Context.getConceptService().getConceptMapTypes(true, false);
-	}
-	
-	/**
-	 * @see ConceptService#getConceptMapTypes(boolean, boolean)
-	 */
-	@Override
-	@Transactional(readOnly = true)
-	public List<ConceptMapType> getConceptMapTypes(boolean includeRetired, boolean includeHidden) throws APIException {
-		return dao.getConceptMapTypes(includeRetired, includeHidden);
-	}
-	
-	/**
-	 * @see ConceptService#getConceptMapType(Integer)
-	 */
-	@Override
-	@Transactional(readOnly = true)
-	public ConceptMapType getConceptMapType(Integer conceptMapTypeId) throws APIException {
-		return dao.getConceptMapType(conceptMapTypeId);
-	}
-	
-	/**
-	 * @see ConceptService#getConceptMapTypeByUuid(String)
-	 */
-	@Override
-	@Transactional(readOnly = true)
-	public ConceptMapType getConceptMapTypeByUuid(String uuid) throws APIException {
-		return dao.getConceptMapTypeByUuid(uuid);
-	}
-	
-	/**
-	 * @see org.openmrs.api.ConceptService#getConceptMapTypeByName(java.lang.String)
-	 */
-	@Override
-	@Transactional(readOnly = true)
-	public ConceptMapType getConceptMapTypeByName(String name) throws APIException {
-		return dao.getConceptMapTypeByName(name);
-	}
-	
-	/**
-	 * @see org.openmrs.api.ConceptService#saveConceptMapType(org.openmrs.ConceptMapType)
-	 */
-	@Override
-	public ConceptMapType saveConceptMapType(ConceptMapType conceptMapType) throws APIException {
-		return dao.saveConceptMapType(conceptMapType);
-	}
-	
-	/**
-	 * @see org.openmrs.api.ConceptService#retireConceptMapType(org.openmrs.ConceptMapType,
-	 *      java.lang.String)
-	 */
-	@Override
-	public ConceptMapType retireConceptMapType(ConceptMapType conceptMapType, String retireReason) throws APIException {
-		if (!StringUtils.hasText(retireReason)) {
-			retireReason = Context.getMessageSourceService().getMessage("general.default.retireReason");
-		}
-		conceptMapType.setRetireReason(retireReason);
-		return dao.saveConceptMapType(conceptMapType);
-	}
-	
-	/**
-	 * @see org.openmrs.api.ConceptService#unretireConceptMapType(org.openmrs.ConceptMapType)
-	 */
-	@Override
-	public ConceptMapType unretireConceptMapType(ConceptMapType conceptMapType) throws APIException {
-		return dao.saveConceptMapType(conceptMapType);
-	}
-	
-	/**
-	 * @see org.openmrs.api.ConceptService#purgeConceptMapType(org.openmrs.ConceptMapType)
-	 */
-	@Override
-	public void purgeConceptMapType(ConceptMapType conceptMapType) throws APIException {
-		if (dao.isConceptMapTypeInUse(conceptMapType)) {
-			throw new APIException("ConceptMapType.inUse", (Object[]) null);
-		}
-		dao.deleteConceptMapType(conceptMapType);
-	}
-	
-	/**
-	 * @see org.openmrs.api.ConceptService#getAllConceptReferenceTerms()
-	 */
-	@Override
-	@Transactional(readOnly = true)
-	public List<ConceptReferenceTerm> getAllConceptReferenceTerms() throws APIException {
-		return Context.getConceptService().getConceptReferenceTerms(true);
-	}
-	
-	/**
-	 * @see ConceptService#getConceptReferenceTerms(boolean)
-	 */
-	@Override
-	@Transactional(readOnly = true)
-	public List<ConceptReferenceTerm> getConceptReferenceTerms(boolean includeRetired) throws APIException {
-		return dao.getConceptReferenceTerms(includeRetired);
-	}
-	
-	/**
-	 * @see org.openmrs.api.ConceptService#getConceptReferenceTerm(java.lang.Integer)
-	 */
-	@Override
-	@Transactional(readOnly = true)
-	public ConceptReferenceTerm getConceptReferenceTerm(Integer conceptReferenceTermId) throws APIException {
-		return dao.getConceptReferenceTerm(conceptReferenceTermId);
-	}
-	
-	/**
-	 * @see org.openmrs.api.ConceptService#getConceptReferenceTermByUuid(java.lang.String)
-	 */
-	@Override
-	@Transactional(readOnly = true)
-	public ConceptReferenceTerm getConceptReferenceTermByUuid(String uuid) throws APIException {
-		return dao.getConceptReferenceTermByUuid(uuid);
-	}
-	
-	/**
-	 * @see org.openmrs.api.ConceptService#getConceptReferenceTermByName(java.lang.String,
-	 *      org.openmrs.ConceptSource)
-	 */
-	@Override
-	@Transactional(readOnly = true)
-	public ConceptReferenceTerm getConceptReferenceTermByName(String name, ConceptSource conceptSource) throws APIException {
-		//On addition of extra attributes to concept maps, terms that were generated from existing maps have 
-		//empty string values for the name property, ignore the search when name is an empty string but allow 
-		//white space characters
-		if (!StringUtils.hasLength(name)) {
-			return null;
-		}
-		return dao.getConceptReferenceTermByName(name, conceptSource);
-	}
-	
-	/**
-	 * @see org.openmrs.api.ConceptService#getConceptReferenceTermByCode(java.lang.String,
-	 *      org.openmrs.ConceptSource)
-	 */
-	@Override
-	@Transactional(readOnly = true)
-	public ConceptReferenceTerm getConceptReferenceTermByCode(String code, ConceptSource conceptSource) throws APIException {
-		return dao.getConceptReferenceTermByCode(code, conceptSource);
-	}
-	
-	/**
-	 * @see org.openmrs.api.ConceptService#saveConceptReferenceTerm(org.openmrs.ConceptReferenceTerm)
-	 */
-	@Override
-	public ConceptReferenceTerm saveConceptReferenceTerm(ConceptReferenceTerm conceptReferenceTerm) throws APIException {
-		return dao.saveConceptReferenceTerm(conceptReferenceTerm);
-	}
-	
-	/**
-	 * @see org.openmrs.api.ConceptService#retireConceptReferenceTerm(ConceptReferenceTerm, String)
-	 */
-	@Override
-	public ConceptReferenceTerm retireConceptReferenceTerm(ConceptReferenceTerm conceptReferenceTerm, String retireReason)
-	        throws APIException {
-		if (!StringUtils.hasText(retireReason)) {
-			retireReason = Context.getMessageSourceService().getMessage("general.default.retireReason");
-		}
-		conceptReferenceTerm.setRetireReason(retireReason);
-		return dao.saveConceptReferenceTerm(conceptReferenceTerm);
-	}
-	
-	/**
-	 * @see org.openmrs.api.ConceptService#unretireConceptReferenceTerm(org.openmrs.ConceptReferenceTerm)
-	 */
-	@Override
-	public ConceptReferenceTerm unretireConceptReferenceTerm(ConceptReferenceTerm conceptReferenceTerm) throws APIException {
-		return dao.saveConceptReferenceTerm(conceptReferenceTerm);
-	}
-	
-	/**
-	 * @see org.openmrs.api.ConceptService#purgeConceptReferenceTerm(org.openmrs.ConceptReferenceTerm)
-	 */
-	@Override
-	public void purgeConceptReferenceTerm(ConceptReferenceTerm conceptReferenceTerm) throws APIException {
-		if (dao.isConceptReferenceTermInUse(conceptReferenceTerm)) {
-			throw new APIException("ConceptRefereceTerm.inUse", (Object[]) null);
-		}
-		dao.deleteConceptReferenceTerm(conceptReferenceTerm);
-	}
-	
-	/**
-	 * @see org.openmrs.api.ConceptService#getConceptReferenceTerms(java.lang.String,
-	 *      org.openmrs.ConceptSource, java.lang.Integer, java.lang.Integer, boolean)
-	 */
-	@Override
-	@Transactional(readOnly = true)
-	public List<ConceptReferenceTerm> getConceptReferenceTerms(String query, ConceptSource conceptSource, Integer start,
-	        Integer length, boolean includeRetired) throws APIException {
-		if (length == null) {
-			length = 10000;
-		}
-		return dao.getConceptReferenceTerms(query, conceptSource, start, length, includeRetired);
-	}
-	
-	/**
-	 * @see org.openmrs.api.ConceptService#getCountOfConceptReferenceTerms(String, ConceptSource,
-	 *      boolean)
-	 */
-	@Override
-	@Transactional(readOnly = true)
-	public Integer getCountOfConceptReferenceTerms(String query, ConceptSource conceptSource, boolean includeRetired) {
-		return OpenmrsUtil.convertToInteger(dao.getCountOfConceptReferenceTerms(query, conceptSource, includeRetired));
-	}
-	
-	/**
-	 * @see org.openmrs.api.ConceptService#getReferenceTermMappingsTo(ConceptReferenceTerm)
-	 */
-	@Override
-	@Transactional(readOnly = true)
-	public List<ConceptReferenceTermMap> getReferenceTermMappingsTo(ConceptReferenceTerm term) throws APIException {
-		return dao.getReferenceTermMappingsTo(term);
-	}
-	
-	/**
-	 * @see org.openmrs.api.ConceptService#getConceptsByName(java.lang.String, java.util.Locale,
-	 *      java.lang.Boolean)
-	 */
-	@Override
-	@Transactional(readOnly = true)
-	public List<Concept> getConceptsByName(String name, Locale locale, Boolean exactLocale) throws APIException {
-		return dao.getConceptsByName(name, locale, exactLocale);
-	}
-	
-	/**
-	 * @see org.openmrs.api.ConceptService#getDefaultConceptMapType()
-	 */
-	@Override
-	@Transactional(readOnly = true)
-	public ConceptMapType getDefaultConceptMapType() throws APIException {
-		//We need to fetch it in DAO since it must be done in the MANUAL fush mode to prevent pre-mature flushes.
-		return dao.getDefaultConceptMapType();
-	}
-	
-	/**
-	 * @see org.openmrs.api.ConceptService#isConceptNameDuplicate(org.openmrs.ConceptName)
-	 */
-	@Override
-	public boolean isConceptNameDuplicate(ConceptName name) {
-		return dao.isConceptNameDuplicate(name);
-	}
-	
-	/**
-	 * @see ConceptService#getDrugs(String, java.util.Locale, boolean, boolean)
-	 */
-	@Override
-	@Transactional(readOnly = true)
-	public List<Drug> getDrugs(String searchPhrase, Locale locale, boolean exactLocale, boolean includeRetired)
-	        throws APIException {
-		if (searchPhrase == null) {
-			throw new IllegalArgumentException("searchPhrase is required");
-		}
-		return dao.getDrugs(searchPhrase, locale, exactLocale, includeRetired);
-	}
-	
-	/**
-	 * @see org.openmrs.api.ConceptService#getDrugsByMapping(String, ConceptSource, Collection,
-	 *      boolean)
-	 */
-	@Override
-	@Transactional(readOnly = true)
-	public List<Drug> getDrugsByMapping(String code, ConceptSource conceptSource,
-	        Collection<ConceptMapType> withAnyOfTheseTypes, boolean includeRetired) throws APIException {
-		
-		if (conceptSource == null) {
-			throw new APIException("ConceptSource.is.required", (Object[]) null);
-		}
-		if (withAnyOfTheseTypes == null) {
-			withAnyOfTheseTypes = Collections.emptyList();
-		}
-		return dao.getDrugsByMapping(code, conceptSource, withAnyOfTheseTypes, includeRetired);
-	}
-	
-	/**
-	 * @see org.openmrs.api.ConceptService#getDrugByMapping(String, org.openmrs.ConceptSource,
-	 *      java.util.Collection
-	 */
-	@Override
-	@Transactional(readOnly = true)
-	public Drug getDrugByMapping(String code, ConceptSource conceptSource,
-	        Collection<ConceptMapType> withAnyOfTheseTypesOrOrderOfPreference) throws APIException {
-		if (conceptSource == null) {
-			throw new APIException("ConceptSource.is.required", (Object[]) null);
-		}
-		if (withAnyOfTheseTypesOrOrderOfPreference == null) {
-			withAnyOfTheseTypesOrOrderOfPreference = Collections.emptyList();
-		}
-		return dao.getDrugByMapping(code, conceptSource, withAnyOfTheseTypesOrOrderOfPreference);
-	}
-	
-	/**
-	 * @see org.openmrs.api.ConceptService#getOrderableConcepts(String, java.util.List, boolean,
-	 *      Integer, Integer)
-	 */
-	@Override
-	@Transactional(readOnly = true)
-	public List<ConceptSearchResult> getOrderableConcepts(String phrase, List<Locale> locales, boolean includeRetired,
-	        Integer start, Integer length) {
-		List<ConceptClass> mappedClasses = getConceptClassesOfOrderTypes();
-		if (mappedClasses.isEmpty()) {
-			return Collections.emptyList();
-		}
-		if (locales == null) {
-			locales = new ArrayList<Locale>();
-			locales.add(Context.getLocale());
-		}
-		return dao.getConcepts(phrase, locales, false, mappedClasses, (List) Collections.emptyList(), (List) Collections
-		        .emptyList(), (List) Collections.emptyList(), null, start, length);
-	}
-	
-	private List<ConceptClass> getConceptClassesOfOrderTypes() {
-		List<ConceptClass> mappedClasses = new ArrayList<ConceptClass>();
-		AdministrationService administrationService = Context.getAdministrationService();
-		List<List<Object>> result = administrationService.executeSQL(
-		    "SELECT DISTINCT concept_class_id FROM order_type_class_map", true);
-		for (List<Object> temp : result) {
-			for (Object value : temp) {
-				if (value != null) {
-					mappedClasses.add(this.getConceptClass((Integer) value));
-				}
-			}
-		}
-		return mappedClasses;
-	}
-}
+/**
+ * The contents of this file are subject to the OpenMRS Public License
+ * Version 1.0 (the "License"); you may not use this file except in
+ * compliance with the License. You may obtain a copy of the License at
+ * http://license.openmrs.org
+ *
+ * Software distributed under the License is distributed on an "AS IS"
+ * basis, WITHOUT WARRANTY OF ANY KIND, either express or implied. See the
+ * License for the specific language governing rights and limitations
+ * under the License.
+ *
+ * Copyright (C) OpenMRS, LLC.  All Rights Reserved.
+ */
+package org.openmrs.api.impl;
+
+import static org.apache.commons.lang.StringUtils.contains;
+
+import java.lang.reflect.InvocationTargetException;
+import java.util.ArrayList;
+import java.util.Arrays;
+import java.util.Collection;
+import java.util.Collections;
+import java.util.Date;
+import java.util.HashMap;
+import java.util.HashSet;
+import java.util.Iterator;
+import java.util.List;
+import java.util.Locale;
+import java.util.Map;
+import java.util.Set;
+import java.util.UUID;
+import java.util.Vector;
+
+import org.apache.commons.beanutils.BeanUtils;
+import org.apache.commons.collections.CollectionUtils;
+import org.apache.commons.logging.Log;
+import org.apache.commons.logging.LogFactory;
+import org.openmrs.Concept;
+import org.openmrs.ConceptAnswer;
+import org.openmrs.ConceptClass;
+import org.openmrs.ConceptComplex;
+import org.openmrs.ConceptDatatype;
+import org.openmrs.ConceptDescription;
+import org.openmrs.ConceptMap;
+import org.openmrs.ConceptMapType;
+import org.openmrs.ConceptName;
+import org.openmrs.ConceptNameTag;
+import org.openmrs.ConceptNumeric;
+import org.openmrs.ConceptProposal;
+import org.openmrs.ConceptReferenceTerm;
+import org.openmrs.ConceptReferenceTermMap;
+import org.openmrs.ConceptSearchResult;
+import org.openmrs.ConceptSet;
+import org.openmrs.ConceptSource;
+import org.openmrs.ConceptStopWord;
+import org.openmrs.Drug;
+import org.openmrs.Obs;
+import org.openmrs.api.APIException;
+import org.openmrs.api.AdministrationService;
+import org.openmrs.api.ConceptInUseException;
+import org.openmrs.api.ConceptNameInUseException;
+import org.openmrs.api.ConceptService;
+import org.openmrs.api.ConceptStopWordException;
+import org.openmrs.api.ConceptsLockedException;
+import org.openmrs.api.context.Context;
+import org.openmrs.api.db.ConceptDAO;
+import org.openmrs.api.db.DAOException;
+import org.openmrs.util.OpenmrsConstants;
+import org.openmrs.util.OpenmrsUtil;
+import org.openmrs.validator.ValidateUtil;
+import org.springframework.transaction.annotation.Transactional;
+import org.springframework.util.StringUtils;
+
+/**
+ * Default Implementation of ConceptService service layer classes
+ * 
+ * @see org.openmrs.api.ConceptService to access these methods
+ */
+@Transactional
+public class ConceptServiceImpl extends BaseOpenmrsService implements ConceptService {
+	
+	private final Log log = LogFactory.getLog(getClass());
+	
+	private ConceptDAO dao;
+	
+	private static Concept trueConcept;
+	
+	private static Concept falseConcept;
+	
+	private static Concept unknownConcept;
+	
+	/**
+	 * @see org.openmrs.api.ConceptService#setConceptDAO(org.openmrs.api.db.ConceptDAO)
+	 */
+	public void setConceptDAO(ConceptDAO dao) {
+		this.dao = dao;
+	}
+	
+	/**
+	 * @deprecated use {@link #saveConcept(Concept)}
+	 */
+	@Deprecated
+	public void createConcept(Concept concept) {
+		Context.getConceptService().saveConcept(concept);
+	}
+	
+	/**
+	 * @deprecated use {@link #saveConcept(Concept)}
+	 */
+	@Deprecated
+	public void createConcept(ConceptNumeric concept) {
+		Context.getConceptService().saveConcept(concept);
+	}
+	
+	/**
+	 * @deprecated use {@link #saveConcept(Concept)}
+	 */
+	@Deprecated
+	public void updateConcept(Concept concept) {
+		Context.getConceptService().saveConcept(concept);
+	}
+	
+	/**
+	 * @deprecated use {@link #saveConcept(Concept)}
+	 */
+	@Deprecated
+	public void updateConcept(ConceptNumeric concept) {
+		Context.getConceptService().saveConcept(concept);
+	}
+	
+	/**
+	 * @deprecated use #saveDrug(Drug)
+	 */
+	@Deprecated
+	public void createDrug(Drug drug) {
+		Context.getConceptService().saveDrug(drug);
+	}
+	
+	/**
+	 * @deprecated Use #saveDrug(Drug)
+	 */
+	@Deprecated
+	public void updateDrug(Drug drug) {
+		Context.getConceptService().saveDrug(drug);
+	}
+	
+	/**
+	 * @deprecated use #purgeConcept(Concept concept)
+	 */
+	@Deprecated
+	public void deleteConcept(Concept concept) {
+		Context.getConceptService().purgeConcept(concept);
+	}
+	
+	/**
+	 * @deprecated use {@link #retireConcept(Concept, String)}etireConcept
+	 */
+	@Deprecated
+	public void voidConcept(Concept concept, String reason) {
+		Context.getConceptService().retireConcept(concept, reason);
+	}
+	
+	/**
+	 * @see org.openmrs.api.ConceptService#saveConcept(org.openmrs.Concept)
+	 * @should return the concept with new conceptID if creating new concept
+	 * @should return the concept with same conceptID if updating existing concept
+	 * @should leave preferred name preferred if set
+	 * @should set default preferred name to fully specified first
+	 * @should not set default preferred name to short or index terms
+	 */
+	public Concept saveConcept(Concept concept) throws APIException {
+		ConceptMapType defaultConceptMapType = null;
+		for (ConceptMap map : concept.getConceptMappings()) {
+			if (map.getConceptMapType() == null) {
+				if (defaultConceptMapType == null) {
+					defaultConceptMapType = Context.getConceptService().getDefaultConceptMapType();
+				}
+				map.setConceptMapType(defaultConceptMapType);
+			}
+		}
+		
+		// make sure the administrator hasn't turned off concept editing
+		checkIfLocked();
+		checkIfDatatypeCanBeChanged(concept);
+		
+		List<ConceptName> changedConceptNames = null;
+		Map<String, ConceptName> uuidClonedConceptNameMap = null;
+		
+		if (concept.getConceptId() != null) {
+			uuidClonedConceptNameMap = new HashMap<String, ConceptName>();
+			for (ConceptName conceptName : concept.getNames()) {
+				// ignore newly added names
+				if (conceptName.getConceptNameId() != null) {
+					ConceptName clone = cloneConceptName(conceptName);
+					clone.setConceptNameId(null);
+					uuidClonedConceptNameMap.put(conceptName.getUuid(), clone);
+					
+					if (hasNameChanged(conceptName)) {
+						if (changedConceptNames == null) {
+							changedConceptNames = new ArrayList<ConceptName>();
+						}
+						changedConceptNames.add(conceptName);
+					} else {
+						// put back the concept name id
+						clone.setConceptNameId(conceptName.getConceptNameId());
+						// Use the cloned version
+						try {
+							BeanUtils.copyProperties(conceptName, clone);
+						}
+						catch (IllegalAccessException e) {
+							log.error("Error generated", e);
+						}
+						catch (InvocationTargetException e) {
+							log.error("Error generated", e);
+						}
+					}
+				}
+			}
+		}
+		
+		if (CollectionUtils.isNotEmpty(changedConceptNames)) {
+			for (ConceptName changedName : changedConceptNames) {
+				// void old concept name
+				ConceptName nameInDB = changedName;
+				nameInDB.setVoided(true);
+				nameInDB.setDateVoided(new Date());
+				nameInDB.setVoidedBy(Context.getAuthenticatedUser());
+				nameInDB.setVoidReason(Context.getMessageSourceService().getMessage("Concept.name.voidReason.nameChanged"));
+				
+				// Make the voided name a synonym, this would help to avoid
+				// having multiple fully specified or preferred
+				// names in a locale incase the name is unvoided
+				if (!nameInDB.isSynonym()) {
+					nameInDB.setConceptNameType(null);
+				}
+				if (nameInDB.isLocalePreferred()) {
+					nameInDB.setLocalePreferred(false);
+				}
+				
+				// create a new concept name from the matching cloned
+				// conceptName
+				ConceptName clone = uuidClonedConceptNameMap.get(nameInDB.getUuid());
+				clone.setUuid(UUID.randomUUID().toString());
+				clone.setDateCreated(null);
+				clone.setCreator(null);
+				concept.addName(clone);
+			}
+		}
+		
+		//Ensure if there's a name for a locale that at least one suitable name is marked preferred in that locale
+		//Order of preference is:
+		// 1) any name that concept.getPreferredName returns
+		// 2) fully specified name
+		// 3) any synonym
+		// short name and index terms are never preferred.
+		
+		Set<Locale> checkedLocales = new HashSet<Locale>();
+		for (ConceptName n : concept.getNames()) {
+			Locale locale = n.getLocale();
+			if (checkedLocales.contains(locale)) {
+				continue; //we've already checked this locale
+			}
+			
+			//getPreferredName(locale) returns any name marked preferred,
+			//or the fullySpecifiedName even if not marked preferred
+			ConceptName possiblePreferredName = concept.getPreferredName(locale);
+			
+			if (possiblePreferredName != null) {
+				//do nothing yet, but stick around to setLocalePreferred(true)
+			} else if (concept.getFullySpecifiedName(locale) != null) {
+				possiblePreferredName = concept.getFullySpecifiedName(locale);
+			} else if (!CollectionUtils.isEmpty(concept.getSynonyms(locale))) {
+				concept.getSynonyms(locale).iterator().next().setLocalePreferred(true);
+			}
+			//index terms are never used as preferred name
+			
+			if (possiblePreferredName != null) { //there may have been none
+				possiblePreferredName.setLocalePreferred(true);
+			}
+			checkedLocales.add(locale);
+		}
+		
+		//See TRUNK-3337 for why we set changed by and date changed every time we save a concept.
+		concept.setDateChanged(new Date());
+		concept.setChangedBy(Context.getAuthenticatedUser());
+		
+		Concept conceptToReturn = dao.saveConcept(concept);
+		
+		// add/remove entries in the concept_word table (used for searching)
+		this.updateConceptIndex(conceptToReturn);
+		
+		return conceptToReturn;
+	}
+	
+	/**
+	 * @see org.openmrs.api.ConceptService#saveDrug(org.openmrs.Drug)
+	 */
+	public Drug saveDrug(Drug drug) throws APIException {
+		checkIfLocked();
+		return dao.saveDrug(drug);
+	}
+	
+	/**
+	 * @see org.openmrs.api.ConceptService#purgeConcept(Concept)
+	 */
+	public void purgeConcept(Concept concept) throws APIException {
+		checkIfLocked();
+		
+		if (concept.getConceptId() != null) {
+			for (ConceptName conceptName : concept.getNames()) {
+				if (hasAnyObservation(conceptName)) {
+					throw new ConceptNameInUseException("Can't delete concept with id : " + concept.getConceptId()
+					        + " because it has a name '" + conceptName.getName()
+					        + "' which is being used by some observation(s)");
+				}
+			}
+		}
+		
+		dao.purgeConcept(concept);
+	}
+	
+	/**
+	 * @see org.openmrs.api.ConceptService#retireConcept(org.openmrs.Concept, java.lang.String)
+	 */
+	public Concept retireConcept(Concept concept, String reason) throws APIException {
+		if (!StringUtils.hasText(reason)) {
+			throw new IllegalArgumentException(Context.getMessageSourceService().getMessage("general.voidReason.empty"));
+		}
+		
+		// only do this if the concept isn't retired already
+		if (!concept.isRetired()) {
+			checkIfLocked();
+			
+			concept.setRetired(true);
+			concept.setRetireReason(reason);
+			return dao.saveConcept(concept);
+			
+		}
+		
+		return concept;
+	}
+	
+	/**
+	 * @see org.openmrs.api.ConceptService#retireDrug(org.openmrs.Drug, java.lang.String)
+	 * @throws APIException
+	 */
+	public Drug retireDrug(Drug drug, String reason) throws APIException {
+		return dao.saveDrug(drug);
+	}
+	
+	/**
+	 * @see org.openmrs.api.ConceptService#unretireDrug(org.openmrs.Drug)
+	 */
+	public Drug unretireDrug(Drug drug) throws APIException {
+		return dao.saveDrug(drug);
+	}
+	
+	/**
+	 * @see org.openmrs.api.ConceptService#purgeDrug(org.openmrs.Drug)
+	 * @throws APIException
+	 */
+	public void purgeDrug(Drug drug) throws APIException {
+		dao.purgeDrug(drug);
+	}
+	
+	/**
+	 * @see org.openmrs.api.ConceptService#getConcept(java.lang.Integer)
+	 */
+	@Transactional(readOnly = true)
+	public Concept getConcept(Integer conceptId) throws APIException {
+		return dao.getConcept(conceptId);
+	}
+	
+	/**
+	 * @see org.openmrs.api.ConceptService#getConceptName(java.lang.Integer)
+	 */
+	@Transactional(readOnly = true)
+	public ConceptName getConceptName(Integer conceptNameId) throws APIException {
+		return dao.getConceptName(conceptNameId);
+	}
+	
+	/**
+	 * @see org.openmrs.api.ConceptService#getConceptAnswer(java.lang.Integer)
+	 */
+	@Transactional(readOnly = true)
+	public ConceptAnswer getConceptAnswer(Integer conceptAnswerId) throws APIException {
+		return dao.getConceptAnswer(conceptAnswerId);
+	}
+	
+	/**
+	 * @see org.openmrs.api.ConceptService#getDrug(java.lang.Integer)
+	 */
+	@Transactional(readOnly = true)
+	public Drug getDrug(Integer drugId) throws APIException {
+		return dao.getDrug(drugId);
+	}
+	
+	/**
+	 * @see org.openmrs.api.ConceptService#getConceptNumeric(java.lang.Integer)
+	 */
+	@Transactional(readOnly = true)
+	public ConceptNumeric getConceptNumeric(Integer conceptId) throws APIException {
+		return dao.getConceptNumeric(conceptId);
+	}
+	
+	/**
+	 * @see org.openmrs.api.ConceptService#getConceptComplex(java.lang.Integer)
+	 */
+	@Transactional(readOnly = true)
+	public ConceptComplex getConceptComplex(Integer conceptId) {
+		return dao.getConceptComplex(conceptId);
+	}
+	
+	/**
+	 * @see org.openmrs.api.ConceptService#getAllConcepts()
+	 */
+	@Transactional(readOnly = true)
+	public List<Concept> getAllConcepts() throws APIException {
+		return Context.getConceptService().getAllConcepts(null, true, true);
+	}
+	
+	/**
+	 * @see org.openmrs.api.ConceptService#getAllConcepts(java.lang.String, boolean, boolean)
+	 */
+	@Transactional(readOnly = true)
+	public List<Concept> getAllConcepts(String sortBy, boolean asc, boolean includeRetired) throws APIException {
+		if (sortBy == null) {
+			sortBy = "conceptId";
+		}
+		
+		return dao.getAllConcepts(sortBy, asc, includeRetired);
+	}
+	
+	/**
+	 * @deprecated use {@link #getAllConcepts(String, boolean, boolean)}
+	 */
+	@Deprecated
+	@Transactional(readOnly = true)
+	public List<Concept> getConcepts(String sortBy, String dir) throws APIException {
+		boolean asc = true ? "asc".equals(dir) : !"asc".equals(dir);
+		return Context.getConceptService().getAllConcepts(sortBy, asc, true);
+	}
+	
+	/**
+	 * @see org.openmrs.api.ConceptService#getConceptsByName(java.lang.String)
+	 */
+	@Transactional(readOnly = true)
+	public List<Concept> getConceptsByName(String name) throws APIException {
+		return getConcepts(name, Context.getLocale(), true, null, null);
+	}
+	
+	/**
+	 * @see org.openmrs.api.ConceptService#getConceptByName(java.lang.String)
+	 */
+	@Transactional(readOnly = true)
+	public Concept getConceptByName(String name) {
+		if (!StringUtils.hasText(name)) {
+			return null;
+		}
+		return dao.getConceptByName(name);
+	}
+	
+	/**
+	 * @see org.openmrs.api.ConceptService#getConceptByIdOrName(java.lang.String)
+	 * @deprecated use {@link #getConcept(String)}
+	 */
+	@Deprecated
+	@Transactional(readOnly = true)
+	public Concept getConceptByIdOrName(String idOrName) {
+		return Context.getConceptService().getConcept(idOrName);
+	}
+	
+	/**
+	 * @see org.openmrs.api.ConceptService#getConcept(java.lang.String)
+	 */
+	@Transactional(readOnly = true)
+	public Concept getConcept(String conceptIdOrName) {
+		Concept c = null;
+		Integer conceptId = null;
+		try {
+			conceptId = Integer.valueOf(conceptIdOrName);
+		}
+		catch (NumberFormatException nfe) {
+			conceptId = null;
+		}
+		
+		if (conceptId != null) {
+			c = Context.getConceptService().getConcept(conceptId);
+		} else {
+			c = Context.getConceptService().getConceptByName(conceptIdOrName);
+		}
+		return c;
+	}
+	
+	/**
+	 * Generic getConcepts method (used internally) to get concepts matching a on name
+	 * 
+	 * @param name
+	 * @param loc
+	 * @param searchOnPhrase
+	 * @return
+	 */
+	private List<Concept> getConcepts(String name, Locale loc, boolean searchOnPhrase, List<ConceptClass> classes,
+	                                  List<ConceptDatatype> datatypes) {
+		if (classes == null) {
+			classes = new Vector<ConceptClass>();
+		}
+		if (datatypes == null) {
+			datatypes = new Vector<ConceptDatatype>();
+		}
+		
+		return dao.getConcepts(name, loc, searchOnPhrase, classes, datatypes);
+	}
+	
+	/**
+	 * @see org.openmrs.api.ConceptService#getDrug(java.lang.String)
+	 */
+	@Transactional(readOnly = true)
+	public Drug getDrug(String drugNameOrId) {
+		Integer drugId = null;
+		
+		try {
+			drugId = Integer.valueOf(drugNameOrId);
+		}
+		catch (NumberFormatException nfe) {
+			drugId = null;
+		}
+		
+		if (drugId != null) {
+			return Context.getConceptService().getDrug(drugId);
+		} else {
+			List<Drug> drugs = dao.getDrugs(drugNameOrId, null, false);
+			if (drugs.size() > 1) {
+				log.warn("more than one drug name returned with name:" + drugNameOrId);
+			}
+			if (drugs.size() == 0) {
+				return null;
+			}
+			return drugs.get(0);
+		}
+	}
+	
+	/**
+	 * @see org.openmrs.api.ConceptService#getDrugByNameOrId(java.lang.String)
+	 * @deprecated use {@link #getDrug(String)}
+	 */
+	@Deprecated
+	@Transactional(readOnly = true)
+	public Drug getDrugByNameOrId(String drugNameOrId) {
+		return Context.getConceptService().getDrug(drugNameOrId);
+	}
+	
+	/**
+	 * @deprecated use {@link #getAllDrugs()}
+	 */
+	@Deprecated
+	@Transactional(readOnly = true)
+	public List<Drug> getDrugs() {
+		return Context.getConceptService().getAllDrugs();
+	}
+	
+	/**
+	 * @see org.openmrs.api.ConceptService#getAllDrugs()
+	 */
+	@Transactional(readOnly = true)
+	public List<Drug> getAllDrugs() {
+		return Context.getConceptService().getAllDrugs(true);
+	}
+	
+	/**
+	 * @see org.openmrs.api.ConceptService#getAllDrugs(boolean)
+	 */
+	@Transactional(readOnly = true)
+	public List<Drug> getAllDrugs(boolean includeRetired) {
+		return dao.getDrugs(null, null, includeRetired);
+	}
+	
+	/**
+	 * @see org.openmrs.api.ConceptService#getDrugs(org.openmrs.Concept)
+	 * @deprecated use {@link #getDrugsByConcept(Concept)}
+	 */
+	@Deprecated
+	@Transactional(readOnly = true)
+	public List<Drug> getDrugs(Concept concept) {
+		return Context.getConceptService().getDrugsByConcept(concept);
+	}
+	
+	/**
+	 * @see org.openmrs.api.ConceptService#getDrugsByConcept(org.openmrs.Concept)
+	 */
+	@Transactional(readOnly = true)
+	public List<Drug> getDrugsByConcept(Concept concept) {
+		return dao.getDrugs(null, concept, false);
+	}
+	
+	/**
+	 * @see org.openmrs.api.ConceptService#getDrugs(Concept)
+	 * @deprecated Use {@link #getDrugsByConcept(Concept)}
+	 */
+	@Deprecated
+	@Transactional(readOnly = true)
+	public List<Drug> getDrugs(Concept concept, boolean includeRetired) {
+		if (includeRetired) {
+			throw new APIException("ConceptDrug.retired.getting", (Object[]) null);
+		}
+		
+		return Context.getConceptService().getDrugsByConcept(concept);
+	}
+	
+	/**
+	 * @see org.openmrs.api.ConceptService#getAllDrugs(boolean)
+	 * @deprecated Use {@link #getAllDrugs(boolean)}
+	 */
+	@Deprecated
+	@Transactional(readOnly = true)
+	public List<Drug> getDrugs(boolean includeVoided) {
+		return Context.getConceptService().getAllDrugs(includeVoided);
+	}
+	
+	/**
+	 * @see org.openmrs.api.ConceptService#findDrugs(java.lang.String, boolean)
+	 * @deprecated Use {@link #getDrugs(String)}
+	 */
+	@Deprecated
+	@Transactional(readOnly = true)
+	public List<Drug> findDrugs(String phrase, boolean includeRetired) {
+		if (includeRetired) {
+			throw new APIException("ConceptDrug.retired.getting", (Object[]) null);
+		}
+		
+		return Context.getConceptService().getDrugs(phrase);
+	}
+	
+	/**
+	 * @see org.openmrs.api.ConceptService#getDrugs(java.lang.String)
+	 */
+	@Transactional(readOnly = true)
+	public List<Drug> getDrugs(String phrase) {
+		List<Drug> drugs = new ArrayList<Drug>();
+		// trying to treat search phrase as drug id
+		try {
+			Integer drugId = Integer.parseInt(phrase);
+			Drug targetDrug = Context.getConceptService().getDrug(drugId);
+			// if drug was found add it to result
+			if (targetDrug != null) {
+				drugs.add(targetDrug);
+			}
+		}
+		catch (NumberFormatException e) {
+			// do nothing
+		}
+		
+		// also try to treat search phrase as drug concept id
+		try {
+			Integer conceptId = Integer.parseInt(phrase);
+			Concept targetConcept = Context.getConceptService().getConcept(conceptId);
+			if (targetConcept != null) {
+				drugs.addAll(Context.getConceptService().getDrugsByConcept(targetConcept));
+			}
+		}
+		catch (NumberFormatException e) {
+			// do nothing
+		}
+		
+		drugs.addAll(dao.getDrugs(phrase));
+		return drugs;
+	}
+	
+	/**
+	 * @see org.openmrs.api.ConceptService#getConceptsByClass(org.openmrs.ConceptClass)
+	 */
+	@Transactional(readOnly = true)
+	public List<Concept> getConceptsByClass(ConceptClass cc) {
+		List<ConceptClass> classes = new Vector<ConceptClass>();
+		classes.add(cc);
+		
+		return getConcepts(null, null, false, classes, null);
+	}
+	
+	/**
+	 * @see org.openmrs.api.ConceptService#getConceptClasses()
+	 * @deprecated
+	 */
+	@Deprecated
+	@Transactional(readOnly = true)
+	public List<ConceptClass> getConceptClasses() {
+		return Context.getConceptService().getAllConceptClasses(true);
+	}
+	
+	/**
+	 * @see org.openmrs.api.ConceptService#getAllConceptClasses(boolean)
+	 */
+	@Transactional(readOnly = true)
+	public List<ConceptClass> getAllConceptClasses(boolean includeRetired) {
+		return dao.getAllConceptClasses(includeRetired);
+	}
+	
+	/**
+	 * @see org.openmrs.api.ConceptService#getConceptClass(java.lang.Integer)
+	 */
+	@Transactional(readOnly = true)
+	public ConceptClass getConceptClass(Integer i) {
+		return dao.getConceptClass(i);
+	}
+	
+	/**
+	 * @see org.openmrs.api.ConceptService#getConceptClassByName(java.lang.String)
+	 */
+	@Transactional(readOnly = true)
+	public ConceptClass getConceptClassByName(String name) {
+		List<ConceptClass> ccList = dao.getConceptClasses(name);
+		if (ccList.size() > 1) {
+			log.warn("More than one ConceptClass found with name: " + name);
+		}
+		if (ccList.size() == 1) {
+			return ccList.get(0);
+		}
+		return null;
+	}
+	
+	/**
+	 * @see org.openmrs.api.ConceptService#getAllConceptClasses(boolean)
+	 */
+	@Transactional(readOnly = true)
+	public List<ConceptClass> getAllConceptClasses() throws APIException {
+		return Context.getConceptService().getAllConceptClasses(true);
+	}
+	
+	/**
+	 * @see org.openmrs.api.ConceptService#saveConceptClass(org.openmrs.ConceptClass)
+	 */
+	public ConceptClass saveConceptClass(ConceptClass cc) throws APIException {
+		return dao.saveConceptClass(cc);
+	}
+	
+	/**
+	 * @see org.openmrs.api.ConceptService#purgeConceptClass(org.openmrs.ConceptClass)
+	 */
+	public void purgeConceptClass(ConceptClass cc) {
+		dao.purgeConceptClass(cc);
+	}
+	
+	/**
+	 * @see org.openmrs.api.ConceptService#purgeConceptNameTag(org.openmrs.ConceptNameTag)
+	 */
+	public void purgeConceptNameTag(ConceptNameTag cnt) {
+		dao.deleteConceptNameTag(cnt);
+	}
+	
+	/**
+	 * @see org.openmrs.api.ConceptService#purgeConceptDatatype(org.openmrs.ConceptDatatype)
+	 * @deprecated as of 1.9 because users should never delete datatypes, it could harm data and
+	 *             other code expecting them to be here
+	 */
+	@Deprecated
+	public void purgeConceptDatatype(ConceptDatatype cd) {
+		throw new UnsupportedOperationException();
+	}
+	
+	/**
+	 * @see org.openmrs.api.ConceptService#saveConceptDatatype(org.openmrs.ConceptDatatype)
+	 * @deprecated as of 1.9 because users should never change datatypes, it could harm data and
+	 *             other code expecting them to be here
+	 */
+	@Deprecated
+	public ConceptDatatype saveConceptDatatype(ConceptDatatype cd) throws APIException {
+		throw new UnsupportedOperationException();
+	}
+	
+	/**
+	 * @see org.openmrs.api.ConceptService#getAllConceptDatatypes()
+	 * @deprecated use {@link #getAllConceptDatatypes()}
+	 */
+	@Deprecated
+	@Transactional(readOnly = true)
+	public List<ConceptDatatype> getConceptDatatypes() {
+		return Context.getConceptService().getAllConceptDatatypes();
+	}
+	
+	/**
+	 * @see org.openmrs.api.ConceptService#getAllConceptDatatypes()
+	 */
+	@Transactional(readOnly = true)
+	public List<ConceptDatatype> getAllConceptDatatypes() {
+		return Context.getConceptService().getAllConceptDatatypes(true);
+	}
+	
+	/**
+	 * @see org.openmrs.api.ConceptService#getAllConceptDatatypes(boolean)
+	 */
+	@Transactional(readOnly = true)
+	public List<ConceptDatatype> getAllConceptDatatypes(boolean includeRetired) throws APIException {
+		return dao.getAllConceptDatatypes(includeRetired);
+	}
+	
+	/**
+	 * @see org.openmrs.api.ConceptService#getConceptDatatype(java.lang.Integer)
+	 */
+	@Transactional(readOnly = true)
+	public ConceptDatatype getConceptDatatype(Integer i) {
+		return dao.getConceptDatatype(i);
+	}
+	
+	/**
+	 * @see org.openmrs.api.ConceptService#getConceptDatatypes(java.lang.String)
+	 */
+	@Transactional(readOnly = true)
+	public List<ConceptDatatype> getConceptDatatypes(String name) {
+		return dao.getConceptDatatypes(name);
+	}
+	
+	/**
+	 * @see org.openmrs.api.ConceptService#getConceptDatatypeByName(java.lang.String)
+	 */
+	@Transactional(readOnly = true)
+	public ConceptDatatype getConceptDatatypeByName(String name) {
+		return dao.getConceptDatatypeByName(name);
+	}
+	
+	/**
+	 * @see org.openmrs.api.ConceptService#getConceptSets(org.openmrs.Concept)
+	 * @deprecated use {@link #getConceptSetsByConcept(Concept)}
+	 */
+	@Deprecated
+	@Transactional(readOnly = true)
+	public List<ConceptSet> getConceptSets(Concept c) {
+		return Context.getConceptService().getConceptSetsByConcept(c);
+	}
+	
+	/**
+	 * @see org.openmrs.api.ConceptService#getConceptSetsByConcept(org.openmrs.Concept)
+	 */
+	@Transactional(readOnly = true)
+	public List<ConceptSet> getConceptSetsByConcept(Concept concept) throws APIException {
+		return dao.getConceptSetsByConcept(concept);
+	}
+	
+	/**
+	 * @see org.openmrs.api.ConceptService#getConceptsInSet(org.openmrs.Concept)
+	 * @deprecated use {@link #getConceptsByConceptSet(Concept)}
+	 */
+	@Deprecated
+	@Transactional(readOnly = true)
+	public List<Concept> getConceptsInSet(Concept c) {
+		return Context.getConceptService().getConceptsByConceptSet(c);
+	}
+	
+	/**
+	 * @see org.openmrs.api.ConceptService#getConceptsInSet(org.openmrs.Concept)
+	 */
+	@Transactional(readOnly = true)
+	public List<Concept> getConceptsByConceptSet(Concept c) {
+		Set<Integer> alreadySeen = new HashSet<Integer>();
+		List<Concept> ret = new ArrayList<Concept>();
+		explodeConceptSetHelper(c, ret, alreadySeen);
+		return ret;
+	}
+	
+	/**
+	 * @see org.openmrs.api.ConceptService#getSetsContainingConcept(org.openmrs.Concept)
+	 */
+	@Transactional(readOnly = true)
+	public List<ConceptSet> getSetsContainingConcept(Concept concept) {
+		if (concept.getConceptId() == null) {
+			return Collections.emptyList();
+		}
+		
+		return dao.getSetsContainingConcept(concept);
+	}
+	
+	/**
+	 * @see org.openmrs.api.ConceptService#getConceptProposal(java.lang.Integer)
+	 */
+	@Transactional(readOnly = true)
+	public ConceptProposal getConceptProposal(Integer conceptProposalId) {
+		return dao.getConceptProposal(conceptProposalId);
+	}
+	
+	/**
+	 * @see org.openmrs.api.ConceptService#getConceptProposals(boolean)
+	 * @deprecated use {@link #getAllConceptProposals(boolean)}
+	 */
+	@Deprecated
+	@Transactional(readOnly = true)
+	public List<ConceptProposal> getConceptProposals(boolean includeCompleted) {
+		return Context.getConceptService().getAllConceptProposals(includeCompleted);
+	}
+	
+	/**
+	 * @see org.openmrs.api.ConceptService#getAllConceptProposals(boolean)
+	 */
+	@Transactional(readOnly = true)
+	public List<ConceptProposal> getAllConceptProposals(boolean includeCompleted) {
+		return dao.getAllConceptProposals(includeCompleted);
+	}
+	
+	/**
+	 * @see org.openmrs.api.ConceptService#getConceptProposals(java.lang.String)
+	 */
+	@Transactional(readOnly = true)
+	public List<ConceptProposal> getConceptProposals(String cp) {
+		return dao.getConceptProposals(cp);
+	}
+	
+	/**
+	 * @see org.openmrs.api.ConceptService#findProposedConcepts(java.lang.String)
+	 * @deprecated
+	 */
+	@Deprecated
+	@Transactional(readOnly = true)
+	public List<Concept> findProposedConcepts(String text) {
+		return Context.getConceptService().getProposedConcepts(text);
+	}
+	
+	/**
+	 * @see org.openmrs.api.ConceptService#getProposedConcepts(java.lang.String)
+	 */
+	@Transactional(readOnly = true)
+	public List<Concept> getProposedConcepts(String text) {
+		return dao.getProposedConcepts(text);
+	}
+	
+	/**
+	 * @see org.openmrs.api.ConceptService#proposeConcept(org.openmrs.ConceptProposal)
+	 * @deprecated
+	 */
+	@Deprecated
+	public void proposeConcept(ConceptProposal conceptProposal) {
+		Context.getConceptService().saveConceptProposal(conceptProposal);
+	}
+	
+	/**
+	 * @see org.openmrs.api.ConceptService#saveConceptProposal(org.openmrs.ConceptProposal)
+	 */
+	public ConceptProposal saveConceptProposal(ConceptProposal conceptProposal) throws APIException {
+		return dao.saveConceptProposal(conceptProposal);
+	}
+	
+	/**
+	 * @see org.openmrs.api.ConceptService#purgeConceptProposal(org.openmrs.ConceptProposal)
+	 */
+	public void purgeConceptProposal(ConceptProposal cp) throws APIException {
+		dao.purgeConceptProposal(cp);
+	}
+	
+	/**
+	 * @see org.openmrs.api.ConceptService#mapConceptProposalToConcept(org.openmrs.ConceptProposal,
+	 *      org.openmrs.Concept, java.util.locale)
+	 */
+	public Concept mapConceptProposalToConcept(ConceptProposal cp, Concept mappedConcept, Locale locale) throws APIException {
+		
+		if (cp.getState().equals(OpenmrsConstants.CONCEPT_PROPOSAL_REJECT)) {
+			cp.rejectConceptProposal();
+			Context.getConceptService().saveConceptProposal(cp);
+			return null;
+		}
+		
+		if (mappedConcept == null) {
+			throw new APIException("Concept.mapped.illegal", (Object[]) null);
+		}
+		
+		ConceptName conceptName = null;
+		if (cp.getState().equals(OpenmrsConstants.CONCEPT_PROPOSAL_CONCEPT) || !StringUtils.hasText(cp.getFinalText())) {
+			cp.setState(OpenmrsConstants.CONCEPT_PROPOSAL_CONCEPT);
+			cp.setFinalText("");
+		} else if (cp.getState().equals(OpenmrsConstants.CONCEPT_PROPOSAL_SYNONYM)) {
+			
+			checkIfLocked();
+			
+			String finalText = cp.getFinalText();
+			conceptName = new ConceptName(finalText, null);
+			conceptName.setConcept(mappedConcept);
+			conceptName.setLocale(locale == null ? Context.getLocale() : locale);
+			conceptName.setDateCreated(new Date());
+			conceptName.setCreator(Context.getAuthenticatedUser());
+			//If this is pre 1.9
+			if (conceptName.getUuid() == null) {
+				conceptName.setUuid(UUID.randomUUID().toString());
+			}
+			mappedConcept.addName(conceptName);
+			mappedConcept.setChangedBy(Context.getAuthenticatedUser());
+			mappedConcept.setDateChanged(new Date());
+			ValidateUtil.validate(mappedConcept);
+		}
+		
+		cp.setMappedConcept(mappedConcept);
+		
+		if (cp.getObsConcept() != null) {
+			Obs ob = new Obs();
+			ob.setEncounter(cp.getEncounter());
+			ob.setConcept(cp.getObsConcept());
+			ob.setValueCoded(cp.getMappedConcept());
+			if (cp.getState().equals(OpenmrsConstants.CONCEPT_PROPOSAL_SYNONYM)) {
+				ob.setValueCodedName(conceptName);
+			}
+			ob.setCreator(Context.getAuthenticatedUser());
+			ob.setDateCreated(new Date());
+			ob.setObsDatetime(cp.getEncounter().getEncounterDatetime());
+			ob.setLocation(cp.getEncounter().getLocation());
+			ob.setPerson(cp.getEncounter().getPatient());
+			if (ob.getUuid() == null) {
+				ob.setUuid(UUID.randomUUID().toString());
+			}
+			cp.setObs(ob);
+		}
+		
+		return mappedConcept;
+	}
+	
+	/**
+	 * @see org.openmrs.api.ConceptService#mapConceptProposalToConcept(org.openmrs.ConceptProposal,
+	 *      org.openmrs.Concept)
+	 */
+	public Concept mapConceptProposalToConcept(ConceptProposal cp, Concept mappedConcept) throws APIException {
+		return Context.getConceptService().mapConceptProposalToConcept(cp, mappedConcept, null);
+	}
+	
+	/**
+	 * @see org.openmrs.api.ConceptService#rejectConceptProposal(org.openmrs.ConceptProposal)
+	 * @deprecated use {@link ConceptProposal#rejectConceptProposal()}
+	 */
+	@Deprecated
+	public void rejectConceptProposal(ConceptProposal cp) {
+		cp.rejectConceptProposal();
+		Context.getConceptService().saveConceptProposal(cp);
+	}
+	
+	/**
+	 * @see org.openmrs.api.ConceptService#findMatchingConceptProposals(String text)
+	 * @deprecated use {@link #getConceptProposals(String)}
+	 */
+	@Deprecated
+	@Transactional(readOnly = true)
+	public List<ConceptProposal> findMatchingConceptProposals(String text) {
+		return Context.getConceptService().getConceptProposals(text);
+	}
+	
+	/**
+	 * @deprecated use {@link #getConceptsByAnswer(Concept)}
+	 * @see org.openmrs.api.ConceptService#getQuestionsForAnswer(org.openmrs.Concept)
+	 */
+	@Deprecated
+	@Transactional(readOnly = true)
+	public List<Concept> getQuestionsForAnswer(Concept concept) {
+		return Context.getConceptService().getConceptsByAnswer(concept);
+	}
+	
+	/**
+	 * @see org.openmrs.api.ConceptService#getConceptsByAnswer(org.openmrs.Concept)
+	 */
+	@Transactional(readOnly = true)
+	public List<Concept> getConceptsByAnswer(Concept concept) throws APIException {
+		if (concept.getConceptId() == null) {
+			return Collections.emptyList();
+		}
+		
+		return dao.getConceptsByAnswer(concept);
+	}
+	
+	/**
+	 * @see org.openmrs.api.ConceptService#getPrevConcept(org.openmrs.Concept)
+	 */
+	@Transactional(readOnly = true)
+	public Concept getPrevConcept(Concept c) {
+		return dao.getPrevConcept(c);
+	}
+	
+	/**
+	 * @see org.openmrs.api.ConceptService#getNextConcept(org.openmrs.Concept)
+	 */
+	@Transactional(readOnly = true)
+	public Concept getNextConcept(Concept c) {
+		return dao.getNextConcept(c);
+	}
+	
+	/**
+	 * Convenience method
+	 * 
+	 * @param parent
+	 * @param subList
+	 * @return
+	 */
+	private Boolean containsAll(Collection<String> parent, Collection<String> subList) {
+		
+		for (String s : subList) {
+			s = s.toUpperCase();
+			boolean found = false;
+			for (String p : parent) {
+				p = p.toUpperCase();
+				if (p.startsWith(s)) {
+					found = true;
+				}
+			}
+			if (!found) {
+				return false;
+			}
+		}
+		return true;
+	}
+	
+	/**
+	 * @see org.openmrs.api.ConceptService#checkIfLocked()
+	 */
+	@Transactional(readOnly = true)
+	public void checkIfLocked() throws ConceptsLockedException {
+		String locked = Context.getAdministrationService().getGlobalProperty(
+		    OpenmrsConstants.GLOBAL_PROPERTY_CONCEPTS_LOCKED, "false");
+		if ("true".equalsIgnoreCase(locked)) {
+			throw new ConceptsLockedException();
+		}
+	}
+	
+	/**
+	 * @see org.openmrs.api.ConceptService#getConceptsWithDrugsInFormulary()
+	 */
+	@Transactional(readOnly = true)
+	public List<Concept> getConceptsWithDrugsInFormulary() {
+		return dao.getConceptsWithDrugsInFormulary();
+	}
+	
+	/**
+	 * @see ConceptService#getMaxConceptId()
+	 */
+	@Transactional(readOnly = true)
+	public Integer getMaxConceptId() {
+		return dao.getMaxConceptId();
+	}
+	
+	/**
+	 * Utility method used by getConceptsInSet(Concept concept)
+	 * 
+	 * @param concept
+	 * @param ret
+	 * @param alreadySeen
+	 */
+	private void explodeConceptSetHelper(Concept concept, Collection<Concept> ret, Collection<Integer> alreadySeen) {
+		if (alreadySeen.contains(concept.getConceptId())) {
+			return;
+		}
+		alreadySeen.add(concept.getConceptId());
+		List<ConceptSet> cs = getConceptSets(concept);
+		for (ConceptSet set : cs) {
+			Concept c = set.getConcept();
+			if (c.isSet()) {
+				ret.add(c);
+				explodeConceptSetHelper(c, ret, alreadySeen);
+			} else {
+				ret.add(c);
+			}
+		}
+	}
+	
+	/**
+	 * @see org.openmrs.api.ConceptService#getConceptNameTagByName(java.lang.String)
+	 */
+	@Transactional(readOnly = true)
+	public ConceptNameTag getConceptNameTagByName(String tagName) {
+		return dao.getConceptNameTagByName(tagName);
+	}
+	
+	/**
+	 * @see org.openmrs.api.ConceptService#getLocalesOfConceptNames()
+	 */
+	@Transactional(readOnly = true)
+	public Set<Locale> getLocalesOfConceptNames() {
+		return dao.getLocalesOfConceptNames();
+	}
+	
+	/**
+	 * @see org.openmrs.api.ConceptService#getConceptSource(java.lang.Integer)
+	 */
+	@Transactional(readOnly = true)
+	public ConceptSource getConceptSource(Integer conceptSourceId) {
+		return dao.getConceptSource(conceptSourceId);
+	}
+	
+	/**
+	 * @see org.openmrs.api.ConceptService#getAllConceptSources()
+	 * @deprecated
+	 */
+	@Deprecated
+	@Transactional(readOnly = true)
+	public List<ConceptSource> getAllConceptSources() {
+		// backwards compatible
+		return Context.getConceptService().getAllConceptSources(true);
+	}
+	
+	/**
+	 * @see org.openmrs.api.ConceptService#getAllConceptSources(java.lang.boolean)
+	 */
+	@Transactional(readOnly = true)
+	public List<ConceptSource> getAllConceptSources(boolean includeRetired) {
+		return dao.getAllConceptSources(includeRetired);
+	}
+	
+	/**
+	 * @see org.openmrs.api.ConceptService#purgeConceptSource(org.openmrs.ConceptSource)
+	 */
+	public ConceptSource purgeConceptSource(ConceptSource cs) throws APIException {
+		
+		return dao.deleteConceptSource(cs);
+	}
+	
+	/**
+	 * @see org.openmrs.api.ConceptService#retireConceptSource(org.openmrs.ConceptSource, String)
+	 */
+	public ConceptSource retireConceptSource(ConceptSource cs, String reason) throws APIException {
+		// retireReason is automatically set in BaseRetireHandler
+		return dao.saveConceptSource(cs);
+	}
+	
+	/**
+	 * @see org.openmrs.api.ConceptService#saveConceptSource(org.openmrs.ConceptSource)
+	 */
+	public ConceptSource saveConceptSource(ConceptSource conceptSource) throws APIException {
+		return dao.saveConceptSource(conceptSource);
+	}
+	
+	/**
+	 * @see org.openmrs.api.ConceptService#saveConceptNameTag(org.openmrs.ConceptNameTag)
+	 */
+	public ConceptNameTag saveConceptNameTag(ConceptNameTag nameTag) {
+		checkIfLocked();
+		
+		return dao.saveConceptNameTag(nameTag);
+	}
+	
+	/**
+	 * @see org.openmrs.api.ConceptService#conceptIterator()
+	 */
+	@Transactional(readOnly = true)
+	public Iterator<Concept> conceptIterator() {
+		return dao.conceptIterator();
+	}
+	
+	/**
+	 * @see org.openmrs.api.ConceptService#getConceptByUuid(java.lang.String)
+	 */
+	@Transactional(readOnly = true)
+	public Concept getConceptByUuid(String uuid) {
+		return dao.getConceptByUuid(uuid);
+	}
+	
+	/**
+	 * @see org.openmrs.api.ConceptService#getConceptClassByUuid(java.lang.String)
+	 */
+	@Transactional(readOnly = true)
+	public ConceptClass getConceptClassByUuid(String uuid) {
+		return dao.getConceptClassByUuid(uuid);
+	}
+	
+	@Transactional(readOnly = true)
+	public ConceptAnswer getConceptAnswerByUuid(String uuid) {
+		return dao.getConceptAnswerByUuid(uuid);
+	}
+	
+	@Transactional(readOnly = true)
+	public ConceptName getConceptNameByUuid(String uuid) {
+		return dao.getConceptNameByUuid(uuid);
+	}
+	
+	public ConceptSet getConceptSetByUuid(String uuid) {
+		return dao.getConceptSetByUuid(uuid);
+	}
+	
+	@Transactional(readOnly = true)
+	public ConceptSource getConceptSourceByUuid(String uuid) {
+		return dao.getConceptSourceByUuid(uuid);
+	}
+	
+	/**
+	 * @see org.openmrs.api.ConceptService#getConceptDatatypeByUuid(java.lang.String)
+	 */
+	@Transactional(readOnly = true)
+	public ConceptDatatype getConceptDatatypeByUuid(String uuid) {
+		return dao.getConceptDatatypeByUuid(uuid);
+	}
+	
+	/**
+	 * @see org.openmrs.api.ConceptService#getConceptNumericByUuid(java.lang.String)
+	 */
+	@Transactional(readOnly = true)
+	public ConceptNumeric getConceptNumericByUuid(String uuid) {
+		return dao.getConceptNumericByUuid(uuid);
+	}
+	
+	/**
+	 * @see org.openmrs.api.ConceptService#getConceptProposalByUuid(java.lang.String)
+	 */
+	@Transactional(readOnly = true)
+	public ConceptProposal getConceptProposalByUuid(String uuid) {
+		return dao.getConceptProposalByUuid(uuid);
+	}
+	
+	/**
+	 * @see org.openmrs.api.ConceptService#getDrugByUuid(java.lang.String)
+	 */
+	@Transactional(readOnly = true)
+	public Drug getDrugByUuid(String uuid) {
+		return dao.getDrugByUuid(uuid);
+	}
+	
+	/**
+	 * @see org.openmrs.api.ConceptService#getConceptDescriptionByUuid(java.lang.String)
+	 */
+	@Transactional(readOnly = true)
+	public ConceptDescription getConceptDescriptionByUuid(String uuid) {
+		return dao.getConceptDescriptionByUuid(uuid);
+	}
+	
+	/**
+	 * @see org.openmrs.api.ConceptService#getConceptNameTagByUuid(java.lang.String)
+	 */
+	@Transactional(readOnly = true)
+	public ConceptNameTag getConceptNameTagByUuid(String uuid) {
+		return dao.getConceptNameTagByUuid(uuid);
+	}
+	
+	/**
+	 * @see org.openmrs.api.ConceptService#getAllConceptNameTags()
+	 */
+	@Transactional(readOnly = true)
+	public List<ConceptNameTag> getAllConceptNameTags() {
+		return dao.getAllConceptNameTags();
+	}
+	
+	/**
+	 * @see org.openmrs.api.ConceptService#getConceptNameTag(java.lang.Integer)
+	 */
+	@Transactional(readOnly = true)
+	public ConceptNameTag getConceptNameTag(Integer id) {
+		return dao.getConceptNameTag(id);
+	}
+	
+	/**
+	 * @see org.openmrs.api.ConceptService#getConceptByMapping(java.lang.String, java.lang.String)
+	 */
+	@Transactional(readOnly = true)
+	public Concept getConceptByMapping(String code, String sourceName) throws APIException {
+		return Context.getConceptService().getConceptByMapping(code, sourceName, true);
+	}
+	
+	/**
+	 * @see org.openmrs.api.ConceptService#getConceptByMapping(java.lang.String, java.lang.String,
+	 *      java.lang.Boolean)
+	 */
+	@Transactional(readOnly = true)
+	public Concept getConceptByMapping(String code, String sourceName, Boolean includeRetired) throws APIException {
+		List<Concept> concepts = Context.getConceptService().getConceptsByMapping(code, sourceName, includeRetired);
+		
+		if (concepts.size() == 0) {
+			return null;
+		}
+		// we want to throw an exception if there is more than one non-retired concept; 
+		// since the getConceptByMapping DAO method returns a list with all non-retired concept
+		// sorted to the front of the list, we can test if there is more than one retired concept
+		// by testing if the second concept in the list is retired or not
+		else if (concepts.size() > 1 && !concepts.get(1).isRetired()) {
+			throw new APIException("Concept.error.multiple.non.retired", new Object[] { code, sourceName });
+		} else {
+			return concepts.get(0);
+		}
+	}
+	
+	/**
+	 * @see org.openmrs.api.ConceptService
+	 * @getConceptsByMapping(java.lang.String, java.lang.String)
+	 */
+	@Transactional(readOnly = true)
+	public List<Concept> getConceptsByMapping(String code, String sourceName) throws APIException {
+		return Context.getConceptService().getConceptsByMapping(code, sourceName, true);
+	}
+	
+	/**
+	 * @see org.openmrs.api.ConceptService
+	 * @getConceptsByMapping(java.lang.String, java.lang.String, boolean)
+	 */
+	@Transactional(readOnly = true)
+	public List<Concept> getConceptsByMapping(String code, String sourceName, boolean includeRetired) throws APIException {
+		return dao.getConceptsByMapping(code, sourceName, includeRetired);
+	}
+	
+	/**
+	 * @see org.openmrs.api.ConceptService#getFalseConcept()
+	 */
+	@Override
+	@Transactional(readOnly = true)
+	public Concept getFalseConcept() {
+		if (falseConcept == null) {
+			setBooleanConcepts();
+		}
+		
+		return falseConcept;
+	}
+	
+	/**
+	 * @see org.openmrs.api.ConceptService#getTrueConcept()
+	 */
+	@Override
+	@Transactional(readOnly = true)
+	public Concept getTrueConcept() {
+		if (trueConcept == null) {
+			setBooleanConcepts();
+		}
+		
+		return trueConcept;
+	}
+	
+	/**
+	 * @see org.openmrs.api.ConceptService#getUnknownConcept()
+	 */
+	@Override
+	@Transactional(readOnly = true)
+	public Concept getUnknownConcept() {
+		if (unknownConcept == null) {
+			try {
+				unknownConcept = Context.getConceptService().getConcept(
+				    Integer.parseInt(Context.getAdministrationService().getGlobalProperty(
+				        OpenmrsConstants.GLOBAL_PROPERTY_UNKNOWN_CONCEPT)));
+			}
+			catch (NumberFormatException e) {
+				log.warn("Concept id for unknown concept should be a number");
+			}
+		}
+		
+		return unknownConcept;
+	}
+	
+	/**
+	 * Sets the TRUE and FALSE concepts by reading their ids from the global_property table
+	 */
+	private void setBooleanConcepts() {
+		
+		try {
+			trueConcept = Context.getConceptService().getConcept(
+			    Integer.parseInt(Context.getAdministrationService().getGlobalProperty(
+			        OpenmrsConstants.GLOBAL_PROPERTY_TRUE_CONCEPT)));
+			falseConcept = Context.getConceptService().getConcept(
+			    Integer.parseInt(Context.getAdministrationService().getGlobalProperty(
+			        OpenmrsConstants.GLOBAL_PROPERTY_FALSE_CONCEPT)));
+		}
+		catch (NumberFormatException e) {
+			log.warn("Concept ids for boolean concepts should be numbers");
+			return;
+		}
+	}
+	
+	/**
+	 * @see org.openmrs.api.ConceptService#getConceptsByConceptSource(org.openmrs.ConceptSource)
+	 */
+	@Transactional(readOnly = true)
+	public List<ConceptMap> getConceptsByConceptSource(ConceptSource conceptSource) throws APIException {
+		return Context.getConceptService().getConceptMappingsToSource(conceptSource);
+	}
+	
+	/**
+	 * @see org.openmrs.api.ConceptService#getConceptSourceByName(java.lang.String)
+	 */
+	@Transactional(readOnly = true)
+	public ConceptSource getConceptSourceByName(String conceptSourceName) throws APIException {
+		return dao.getConceptSourceByName(conceptSourceName);
+	}
+	
+	/**
+	 * Utility method to check if the concept is already attached to an observation (including
+	 * voided ones) and if the datatype of the concept has changed, an exception indicating that the
+	 * datatype cannot be modified will be reported if the concept is attached to an observation.
+	 * This method will only allow changing boolean concepts to coded.
+	 * 
+	 * @param concept
+	 * @throws ConceptInUseException
+	 */
+	private void checkIfDatatypeCanBeChanged(Concept concept) {
+		if (concept.getId() != null && hasAnyObservation(concept) && hasDatatypeChanged(concept)) {
+			// allow boolean concepts to be converted to coded
+			if (!(dao.getSavedConceptDatatype(concept).isBoolean() && concept.getDatatype().isCoded())) {
+				throw new ConceptInUseException();
+			}
+			if (log.isDebugEnabled()) {
+				log.debug("Converting datatype of concept with id " + concept.getConceptId() + " from Boolean to Coded");
+			}
+		}
+	}
+	
+	/**
+	 * Utility method which loads the previous version of a concept to check if the datatype has
+	 * changed.
+	 * 
+	 * @param concept to be modified
+	 * @return boolean indicating change in the datatype
+	 */
+	private boolean hasDatatypeChanged(Concept concept) {
+		ConceptDatatype oldConceptDatatype = dao.getSavedConceptDatatype(concept);
+		return !oldConceptDatatype.equals(concept.getDatatype());
+	}
+	
+	/**
+	 * @see org.openmrs.api.ConceptService#hasAnyObservation(org.openmrs.Concept)
+	 */
+	@Transactional(readOnly = true)
+	public boolean hasAnyObservation(Concept concept) {
+		List<Concept> concepts = new Vector<Concept>();
+		concepts.add(concept);
+		Integer count = Context.getObsService().getObservationCount(null, null, concepts, null, null, null, null, null,
+		    null, true);
+		return count > 0;
+	}
+	
+	/**
+	 * @see org.openmrs.api.ConceptService#convertBooleanConceptToCoded(org.openmrs.Concept)
+	 */
+	@Override
+	public void convertBooleanConceptToCoded(Concept conceptToChange) throws APIException {
+		if (conceptToChange != null) {
+			if (!conceptToChange.getDatatype().isBoolean()) {
+				throw new APIException("Concept.datatype.invalid", (Object[]) null);
+			}
+			
+			conceptToChange.setDatatype(getConceptDatatypeByName("Coded"));
+			conceptToChange.addAnswer(new ConceptAnswer(getTrueConcept()));
+			conceptToChange.addAnswer(new ConceptAnswer(getFalseConcept()));
+			Context.getConceptService().saveConcept(conceptToChange);
+		}
+	}
+	
+	/**
+	 * @see org.openmrs.api.ConceptService#hasAnyObservation(org.openmrs.ConceptName)
+	 */
+	@Override
+	@Transactional(readOnly = true)
+	public boolean hasAnyObservation(ConceptName conceptName) throws APIException {
+		List<ConceptName> conceptNames = new Vector<ConceptName>();
+		conceptNames.add(conceptName);
+		Integer count = Context.getObsService().getObservationCount(conceptNames, true);
+		return count > 0;
+	}
+	
+	/**
+	 * Utility method which loads the previous version of a conceptName to check if the name
+	 * property of the given conceptName has changed.
+	 * 
+	 * @param conceptName to be modified
+	 * @return boolean indicating change in the name property
+	 */
+	private boolean hasNameChanged(ConceptName conceptName) {
+		String newName = conceptName.getName();
+		String oldName = dao.getSavedConceptName(conceptName).getName();
+		return !oldName.equalsIgnoreCase(newName);
+	}
+	
+	/**
+	 * Creates a copy of a conceptName
+	 * 
+	 * @param conceptName the conceptName to be cloned
+	 * @return the cloned conceptName
+	 */
+	private ConceptName cloneConceptName(ConceptName conceptName) {
+		ConceptName copy = new ConceptName();
+		try {
+			copy = (ConceptName) BeanUtils.cloneBean(conceptName);
+		}
+		catch (IllegalAccessException e) {
+			
+			log.warn("Error generated", e);
+		}
+		catch (InstantiationException e) {
+			
+			log.warn("Error generated", e);
+		}
+		catch (InvocationTargetException e) {
+			
+			log.warn("Error generated", e);
+		}
+		catch (NoSuchMethodException e) {
+			
+			log.warn("Error generated", e);
+		}
+		return copy;
+	}
+	
+	/**
+	 * @see ConceptService#findConceptAnswers(String, Locale, Concept)
+	 */
+	@Override
+	@Transactional(readOnly = true)
+	public List<ConceptSearchResult> findConceptAnswers(String phrase, Locale locale, Concept concept) throws APIException {
+		
+		List<ConceptSearchResult> concepts = getConcepts(phrase, Arrays.asList(locale), false, null, null, null, null,
+		    concept, null, null);
+		
+		return concepts;
+	}
+	
+	/**
+	 * @see org.openmrs.api.ConceptService#getConceptStopWords(java.util.Locale)
+	 */
+	@Transactional(readOnly = true)
+	public List<String> getConceptStopWords(Locale locale) {
+		return dao.getConceptStopWords(locale);
+	}
+	
+	/**
+	 * @see org.openmrs.api.ConceptService#saveConceptStopWord(org.openmrs.ConceptStopWord)
+	 */
+	public ConceptStopWord saveConceptStopWord(ConceptStopWord conceptStopWord) throws APIException {
+		try {
+			return dao.saveConceptStopWord(conceptStopWord);
+		}
+		catch (DAOException e) {
+			if ("Duplicate ConceptStopWord Entry".equalsIgnoreCase(e.getMessage())) {
+				throw new ConceptStopWordException("ConceptStopWord.duplicated", e);
+			}
+			throw new ConceptStopWordException("ConceptStopWord.notSaved", e);
+		}
+	}
+	
+	/**
+	 * @see org.openmrs.api.ConceptService#deleteConceptStopWord(Integer)
+	 */
+	public void deleteConceptStopWord(Integer conceptStopWordId) throws APIException {
+		try {
+			dao.deleteConceptStopWord(conceptStopWordId);
+		}
+		catch (DAOException e) {
+			if (contains(e.getMessage(), "Concept Stop Word not found or already deleted")) {
+				throw new ConceptStopWordException("ConceptStopWord.error.notfound", e);
+			}
+			throw new ConceptStopWordException("general.cannot.delete", e);
+		}
+	}
+	
+	/**
+	 * @see org.openmrs.api.ConceptService#getAllConceptStopWords()
+	 */
+	@Transactional(readOnly = true)
+	public List<ConceptStopWord> getAllConceptStopWords() {
+		return dao.getAllConceptStopWords();
+	}
+	
+	/**
+	 * @see ConceptService#getConcepts(String, List, boolean, List, List, List, List, Concept,
+	 *      Integer, Integer)
+	 */
+	@Override
+	@Transactional(readOnly = true)
+	public List<ConceptSearchResult> getConcepts(String phrase, List<Locale> locales, boolean includeRetired,
+	                                             List<ConceptClass> requireClasses, List<ConceptClass> excludeClasses,
+	                                             List<ConceptDatatype> requireDatatypes,
+	                                             List<ConceptDatatype> excludeDatatypes, Concept answersToConcept,
+	                                             Integer start, Integer size) throws APIException {
+		
+		if (requireClasses == null) {
+			requireClasses = new Vector<ConceptClass>();
+		}
+		if (excludeClasses == null) {
+			excludeClasses = new Vector<ConceptClass>();
+		}
+		if (requireDatatypes == null) {
+			requireDatatypes = new Vector<ConceptDatatype>();
+		}
+		if (excludeDatatypes == null) {
+			excludeDatatypes = new Vector<ConceptDatatype>();
+		}
+		
+		return dao.getConcepts(phrase, locales, includeRetired, requireClasses, excludeClasses, requireDatatypes,
+		    excludeDatatypes, answersToConcept, start, size);
+		
+	}
+	
+	/**
+	 * @see ConceptService#updateConceptIndexes(Integer, Integer)
+	 */
+	@Override
+	public void updateConceptIndexes(Integer conceptIdStart, Integer conceptIdEnd) throws APIException {
+		Integer i = conceptIdStart;
+		ConceptService cs = Context.getConceptService();
+		while (i++ <= conceptIdEnd) {
+			Concept concept = cs.getConcept(i);
+			if (concept != null) {
+				Context.updateSearchIndexForObject(concept);
+			}
+		}
+	}
+	
+	/**
+	 * @see ConceptService#updateConceptIndex(Concept)
+	 */
+	@Override
+	public void updateConceptIndex(Concept concept) throws APIException {
+		Context.updateSearchIndexForObject(concept);
+	}
+	
+	/**
+	 * @see ConceptService#updateConceptIndexes()
+	 */
+	@Override
+	public void updateConceptIndexes() throws APIException {
+		Context.updateSearchIndexForType(ConceptName.class);
+	}
+	
+	/**
+	 * @see ConceptService#getCountOfConcepts(String, List, boolean, List, List, List, List,
+	 *      Concept)
+	 */
+	@Override
+	@Transactional(readOnly = true)
+	public Integer getCountOfConcepts(String phrase, List<Locale> locales, boolean includeRetired,
+	                                  List<ConceptClass> requireClasses, List<ConceptClass> excludeClasses,
+	                                  List<ConceptDatatype> requireDatatypes, List<ConceptDatatype> excludeDatatypes,
+	                                  Concept answersToConcept) {
+		if (requireClasses == null) {
+			requireClasses = new Vector<ConceptClass>();
+		}
+		if (excludeClasses == null) {
+			excludeClasses = new Vector<ConceptClass>();
+		}
+		if (requireDatatypes == null) {
+			requireDatatypes = new Vector<ConceptDatatype>();
+		}
+		if (excludeDatatypes == null) {
+			excludeDatatypes = new Vector<ConceptDatatype>();
+		}
+		
+		return dao.getCountOfConcepts(phrase, locales, includeRetired, requireClasses, excludeClasses, requireDatatypes,
+		    excludeDatatypes, answersToConcept);
+	}
+	
+	/**
+	 * @see ConceptService#getCountOfDrugs(String, Concept, boolean, boolean, boolean)
+	 */
+	@Transactional(readOnly = true)
+	public Integer getCountOfDrugs(String drugName, Concept concept, boolean searchOnPhrase, boolean searchDrugConceptNames,
+	                               boolean includeRetired) throws APIException {
+		return OpenmrsUtil.convertToInteger(dao.getCountOfDrugs(drugName, concept, searchOnPhrase, searchDrugConceptNames,
+		    includeRetired));
+	}
+	
+	/**
+	 * @see ConceptService#getDrugs(String, Concept, boolean, boolean, boolean, Integer, Integer)
+	 */
+	@Transactional(readOnly = true)
+	public List<Drug> getDrugs(String drugName, Concept concept, boolean searchOnPhrase, boolean searchDrugConceptNames,
+	                           boolean includeRetired, Integer start, Integer length) throws APIException {
+		return dao.getDrugs(drugName, concept, searchOnPhrase, searchDrugConceptNames, includeRetired, start, length);
+	}
+	
+	/**
+	 * @see ConceptService#getConcepts(String, Locale, boolean)
+	 */
+	@Override
+	@Transactional(readOnly = true)
+	public List<ConceptSearchResult> getConcepts(String phrase, Locale locale, boolean includeRetired) throws APIException {
+		List<Locale> locales = new Vector<Locale>();
+		if (locale != null) {
+			locales.add(locale);
+		}
+		
+		return Context.getConceptService().getConcepts(phrase, locales, includeRetired, null, null, null, null, null, null,
+		    null);
+	}
+	
+	/**
+	 * @see org.openmrs.api.ConceptService#getDrugsByIngredient(org.openmrs.Concept)
+	 */
+	@Override
+	@Transactional(readOnly = true)
+	public List<Drug> getDrugsByIngredient(Concept ingredient) throws APIException {
+		if (ingredient == null) {
+			throw new IllegalArgumentException("ingredient is required");
+		}
+		
+		return dao.getDrugsByIngredient(ingredient);
+	}
+	
+	/**
+	 * @see ConceptService#getConceptMappingsToSource(ConceptSource)
+	 */
+	@Override
+	@Transactional(readOnly = true)
+	public List<ConceptMap> getConceptMappingsToSource(ConceptSource conceptSource) throws APIException {
+		return dao.getConceptMapsBySource(conceptSource);
+	}
+	
+	/**
+	 * @see ConceptService#getActiveConceptMapTypes()
+	 */
+	@Override
+	@Transactional(readOnly = true)
+	public List<ConceptMapType> getActiveConceptMapTypes() throws APIException {
+		return Context.getConceptService().getConceptMapTypes(true, false);
+	}
+	
+	/**
+	 * @see ConceptService#getConceptMapTypes(boolean, boolean)
+	 */
+	@Override
+	@Transactional(readOnly = true)
+	public List<ConceptMapType> getConceptMapTypes(boolean includeRetired, boolean includeHidden) throws APIException {
+		return dao.getConceptMapTypes(includeRetired, includeHidden);
+	}
+	
+	/**
+	 * @see ConceptService#getConceptMapType(Integer)
+	 */
+	@Override
+	@Transactional(readOnly = true)
+	public ConceptMapType getConceptMapType(Integer conceptMapTypeId) throws APIException {
+		return dao.getConceptMapType(conceptMapTypeId);
+	}
+	
+	/**
+	 * @see ConceptService#getConceptMapTypeByUuid(String)
+	 */
+	@Override
+	@Transactional(readOnly = true)
+	public ConceptMapType getConceptMapTypeByUuid(String uuid) throws APIException {
+		return dao.getConceptMapTypeByUuid(uuid);
+	}
+	
+	/**
+	 * @see org.openmrs.api.ConceptService#getConceptMapTypeByName(java.lang.String)
+	 */
+	@Override
+	@Transactional(readOnly = true)
+	public ConceptMapType getConceptMapTypeByName(String name) throws APIException {
+		return dao.getConceptMapTypeByName(name);
+	}
+	
+	/**
+	 * @see org.openmrs.api.ConceptService#saveConceptMapType(org.openmrs.ConceptMapType)
+	 */
+	@Override
+	public ConceptMapType saveConceptMapType(ConceptMapType conceptMapType) throws APIException {
+		return dao.saveConceptMapType(conceptMapType);
+	}
+	
+	/**
+	 * @see org.openmrs.api.ConceptService#retireConceptMapType(org.openmrs.ConceptMapType,
+	 *      java.lang.String)
+	 */
+	@Override
+	public ConceptMapType retireConceptMapType(ConceptMapType conceptMapType, String retireReason) throws APIException {
+		if (!StringUtils.hasText(retireReason)) {
+			retireReason = Context.getMessageSourceService().getMessage("general.default.retireReason");
+		}
+		conceptMapType.setRetireReason(retireReason);
+		return dao.saveConceptMapType(conceptMapType);
+	}
+	
+	/**
+	 * @see org.openmrs.api.ConceptService#unretireConceptMapType(org.openmrs.ConceptMapType)
+	 */
+	@Override
+	public ConceptMapType unretireConceptMapType(ConceptMapType conceptMapType) throws APIException {
+		return dao.saveConceptMapType(conceptMapType);
+	}
+	
+	/**
+	 * @see org.openmrs.api.ConceptService#purgeConceptMapType(org.openmrs.ConceptMapType)
+	 */
+	@Override
+	public void purgeConceptMapType(ConceptMapType conceptMapType) throws APIException {
+		if (dao.isConceptMapTypeInUse(conceptMapType)) {
+			throw new APIException("ConceptMapType.inUse", (Object[]) null);
+		}
+		dao.deleteConceptMapType(conceptMapType);
+	}
+	
+	/**
+	 * @see org.openmrs.api.ConceptService#getAllConceptReferenceTerms()
+	 */
+	@Override
+	@Transactional(readOnly = true)
+	public List<ConceptReferenceTerm> getAllConceptReferenceTerms() throws APIException {
+		return Context.getConceptService().getConceptReferenceTerms(true);
+	}
+	
+	/**
+	 * @see ConceptService#getConceptReferenceTerms(boolean)
+	 */
+	@Override
+	@Transactional(readOnly = true)
+	public List<ConceptReferenceTerm> getConceptReferenceTerms(boolean includeRetired) throws APIException {
+		return dao.getConceptReferenceTerms(includeRetired);
+	}
+	
+	/**
+	 * @see org.openmrs.api.ConceptService#getConceptReferenceTerm(java.lang.Integer)
+	 */
+	@Override
+	@Transactional(readOnly = true)
+	public ConceptReferenceTerm getConceptReferenceTerm(Integer conceptReferenceTermId) throws APIException {
+		return dao.getConceptReferenceTerm(conceptReferenceTermId);
+	}
+	
+	/**
+	 * @see org.openmrs.api.ConceptService#getConceptReferenceTermByUuid(java.lang.String)
+	 */
+	@Override
+	@Transactional(readOnly = true)
+	public ConceptReferenceTerm getConceptReferenceTermByUuid(String uuid) throws APIException {
+		return dao.getConceptReferenceTermByUuid(uuid);
+	}
+	
+	/**
+	 * @see org.openmrs.api.ConceptService#getConceptReferenceTermByName(java.lang.String,
+	 *      org.openmrs.ConceptSource)
+	 */
+	@Override
+	@Transactional(readOnly = true)
+	public ConceptReferenceTerm getConceptReferenceTermByName(String name, ConceptSource conceptSource) throws APIException {
+		//On addition of extra attributes to concept maps, terms that were generated from existing maps have 
+		//empty string values for the name property, ignore the search when name is an empty string but allow 
+		//white space characters
+		if (!StringUtils.hasLength(name)) {
+			return null;
+		}
+		return dao.getConceptReferenceTermByName(name, conceptSource);
+	}
+	
+	/**
+	 * @see org.openmrs.api.ConceptService#getConceptReferenceTermByCode(java.lang.String,
+	 *      org.openmrs.ConceptSource)
+	 */
+	@Override
+	@Transactional(readOnly = true)
+	public ConceptReferenceTerm getConceptReferenceTermByCode(String code, ConceptSource conceptSource) throws APIException {
+		return dao.getConceptReferenceTermByCode(code, conceptSource);
+	}
+	
+	/**
+	 * @see org.openmrs.api.ConceptService#saveConceptReferenceTerm(org.openmrs.ConceptReferenceTerm)
+	 */
+	@Override
+	public ConceptReferenceTerm saveConceptReferenceTerm(ConceptReferenceTerm conceptReferenceTerm) throws APIException {
+		return dao.saveConceptReferenceTerm(conceptReferenceTerm);
+	}
+	
+	/**
+	 * @see org.openmrs.api.ConceptService#retireConceptReferenceTerm(ConceptReferenceTerm, String)
+	 */
+	@Override
+	public ConceptReferenceTerm retireConceptReferenceTerm(ConceptReferenceTerm conceptReferenceTerm, String retireReason)
+	    throws APIException {
+		if (!StringUtils.hasText(retireReason)) {
+			retireReason = Context.getMessageSourceService().getMessage("general.default.retireReason");
+		}
+		conceptReferenceTerm.setRetireReason(retireReason);
+		return dao.saveConceptReferenceTerm(conceptReferenceTerm);
+	}
+	
+	/**
+	 * @see org.openmrs.api.ConceptService#unretireConceptReferenceTerm(org.openmrs.ConceptReferenceTerm)
+	 */
+	@Override
+	public ConceptReferenceTerm unretireConceptReferenceTerm(ConceptReferenceTerm conceptReferenceTerm) throws APIException {
+		return dao.saveConceptReferenceTerm(conceptReferenceTerm);
+	}
+	
+	/**
+	 * @see org.openmrs.api.ConceptService#purgeConceptReferenceTerm(org.openmrs.ConceptReferenceTerm)
+	 */
+	@Override
+	public void purgeConceptReferenceTerm(ConceptReferenceTerm conceptReferenceTerm) throws APIException {
+		if (dao.isConceptReferenceTermInUse(conceptReferenceTerm)) {
+			throw new APIException("ConceptRefereceTerm.inUse", (Object[]) null);
+		}
+		dao.deleteConceptReferenceTerm(conceptReferenceTerm);
+	}
+	
+	/**
+	 * @see org.openmrs.api.ConceptService#getConceptReferenceTerms(java.lang.String,
+	 *      org.openmrs.ConceptSource, java.lang.Integer, java.lang.Integer, boolean)
+	 */
+	@Override
+	@Transactional(readOnly = true)
+	public List<ConceptReferenceTerm> getConceptReferenceTerms(String query, ConceptSource conceptSource, Integer start,
+	                                                           Integer length, boolean includeRetired) throws APIException {
+		if (length == null) {
+			length = 10000;
+		}
+		return dao.getConceptReferenceTerms(query, conceptSource, start, length, includeRetired);
+	}
+	
+	/**
+	 * @see org.openmrs.api.ConceptService#getCountOfConceptReferenceTerms(String, ConceptSource,
+	 *      boolean)
+	 */
+	@Override
+	@Transactional(readOnly = true)
+	public Integer getCountOfConceptReferenceTerms(String query, ConceptSource conceptSource, boolean includeRetired) {
+		return OpenmrsUtil.convertToInteger(dao.getCountOfConceptReferenceTerms(query, conceptSource, includeRetired));
+	}
+	
+	/**
+	 * @see org.openmrs.api.ConceptService#getReferenceTermMappingsTo(ConceptReferenceTerm)
+	 */
+	@Override
+	@Transactional(readOnly = true)
+	public List<ConceptReferenceTermMap> getReferenceTermMappingsTo(ConceptReferenceTerm term) throws APIException {
+		return dao.getReferenceTermMappingsTo(term);
+	}
+	
+	/**
+	 * @see org.openmrs.api.ConceptService#getConceptsByName(java.lang.String, java.util.Locale,
+	 *      java.lang.Boolean)
+	 */
+	@Override
+	@Transactional(readOnly = true)
+	public List<Concept> getConceptsByName(String name, Locale locale, Boolean exactLocale) throws APIException {
+		return dao.getConceptsByName(name, locale, exactLocale);
+	}
+	
+	/**
+	 * @see org.openmrs.api.ConceptService#getDefaultConceptMapType()
+	 */
+	@Override
+	@Transactional(readOnly = true)
+	public ConceptMapType getDefaultConceptMapType() throws APIException {
+		//We need to fetch it in DAO since it must be done in the MANUAL fush mode to prevent pre-mature flushes.
+		return dao.getDefaultConceptMapType();
+	}
+	
+	/**
+	 * @see org.openmrs.api.ConceptService#isConceptNameDuplicate(org.openmrs.ConceptName)
+	 */
+	@Override
+	public boolean isConceptNameDuplicate(ConceptName name) {
+		return dao.isConceptNameDuplicate(name);
+	}
+	
+	/**
+	 * @see ConceptService#getDrugs(String, java.util.Locale, boolean, boolean)
+	 */
+	@Override
+	@Transactional(readOnly = true)
+	public List<Drug> getDrugs(String searchPhrase, Locale locale, boolean exactLocale, boolean includeRetired)
+	    throws APIException {
+		if (searchPhrase == null) {
+			throw new IllegalArgumentException("searchPhrase is required");
+		}
+		return dao.getDrugs(searchPhrase, locale, exactLocale, includeRetired);
+	}
+	
+	/**
+	 * @see org.openmrs.api.ConceptService#getDrugsByMapping(String, ConceptSource, Collection,
+	 *      boolean)
+	 */
+	@Override
+	@Transactional(readOnly = true)
+	public List<Drug> getDrugsByMapping(String code, ConceptSource conceptSource,
+	                                    Collection<ConceptMapType> withAnyOfTheseTypes, boolean includeRetired)
+	    throws APIException {
+		
+		if (conceptSource == null) {
+			throw new APIException("ConceptSource.is.required", (Object[]) null);
+		}
+		if (withAnyOfTheseTypes == null) {
+			withAnyOfTheseTypes = Collections.emptyList();
+		}
+		return dao.getDrugsByMapping(code, conceptSource, withAnyOfTheseTypes, includeRetired);
+	}
+	
+	/**
+	 * @see org.openmrs.api.ConceptService#getDrugByMapping(String, org.openmrs.ConceptSource,
+	 *      java.util.Collection
+	 */
+	@Override
+	@Transactional(readOnly = true)
+	public Drug getDrugByMapping(String code, ConceptSource conceptSource,
+	                             Collection<ConceptMapType> withAnyOfTheseTypesOrOrderOfPreference) throws APIException {
+		if (conceptSource == null) {
+			throw new APIException("ConceptSource.is.required", (Object[]) null);
+		}
+		if (withAnyOfTheseTypesOrOrderOfPreference == null) {
+			withAnyOfTheseTypesOrOrderOfPreference = Collections.emptyList();
+		}
+		return dao.getDrugByMapping(code, conceptSource, withAnyOfTheseTypesOrOrderOfPreference);
+	}
+	
+	/**
+	 * @see org.openmrs.api.ConceptService#getOrderableConcepts(String, java.util.List, boolean,
+	 *      Integer, Integer)
+	 */
+	@Override
+	@Transactional(readOnly = true)
+	public List<ConceptSearchResult> getOrderableConcepts(String phrase, List<Locale> locales, boolean includeRetired,
+	                                                      Integer start, Integer length) {
+		List<ConceptClass> mappedClasses = getConceptClassesOfOrderTypes();
+		if (mappedClasses.isEmpty()) {
+			return Collections.emptyList();
+		}
+		if (locales == null) {
+			locales = new ArrayList<Locale>();
+			locales.add(Context.getLocale());
+		}
+		return dao.getConcepts(phrase, locales, false, mappedClasses, (List) Collections.emptyList(),
+		    (List) Collections.emptyList(), (List) Collections.emptyList(), null, start, length);
+	}
+	
+	private List<ConceptClass> getConceptClassesOfOrderTypes() {
+		List<ConceptClass> mappedClasses = new ArrayList<ConceptClass>();
+		AdministrationService administrationService = Context.getAdministrationService();
+		List<List<Object>> result = administrationService.executeSQL(
+		    "SELECT DISTINCT concept_class_id FROM order_type_class_map", true);
+		for (List<Object> temp : result) {
+			for (Object value : temp) {
+				if (value != null) {
+					mappedClasses.add(this.getConceptClass((Integer) value));
+				}
+			}
+		}
+		return mappedClasses;
+	}
+}