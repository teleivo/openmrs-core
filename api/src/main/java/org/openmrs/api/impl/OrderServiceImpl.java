/**
 * The contents of this file are subject to the OpenMRS Public License
 * Version 1.0 (the "License"); you may not use this file except in
 * compliance with the License. You may obtain a copy of the License at
 * http://license.openmrs.org
 *
 * Software distributed under the License is distributed on an "AS IS"
 * basis, WITHOUT WARRANTY OF ANY KIND, either express or implied. See the
 * License for the specific language governing rights and limitations
 * under the License.
 *
 * Copyright (C) OpenMRS, LLC.  All Rights Reserved.
 */
package org.openmrs.api.impl;

import static org.openmrs.Order.Action.DISCONTINUE;
import static org.openmrs.Order.Action.REVISE;

import java.lang.reflect.Field;
import java.util.ArrayList;
import java.util.Collections;
import java.util.Date;
import java.util.List;
import java.util.Locale;
import java.util.Vector;

import org.apache.commons.logging.Log;
import org.apache.commons.logging.LogFactory;
import org.hibernate.proxy.HibernateProxy;
import org.openmrs.CareSetting;
import org.openmrs.Concept;
import org.openmrs.ConceptClass;
import org.openmrs.DrugOrder;
import org.openmrs.Encounter;
import org.openmrs.GlobalProperty;
import org.openmrs.Order;
import org.openmrs.OrderFrequency;
import org.openmrs.OrderType;
import org.openmrs.Patient;
import org.openmrs.Provider;
import org.openmrs.User;
import org.openmrs.api.APIException;
import org.openmrs.api.GlobalPropertyListener;
import org.openmrs.api.OrderContext;
import org.openmrs.api.OrderNumberGenerator;
import org.openmrs.api.OrderService;
import org.openmrs.api.context.Context;
import org.openmrs.api.db.OrderDAO;
<<<<<<< HEAD
import org.openmrs.api.handler.SaveHandler;
import org.openmrs.order.DrugOrderSupport;
import org.openmrs.order.OrderUtil;
import org.openmrs.order.RegimenSuggestion;
import org.springframework.transaction.annotation.Transactional;
=======
import org.openmrs.util.OpenmrsConstants;
import org.openmrs.util.OpenmrsUtil;
import org.springframework.transaction.annotation.Propagation;
import org.springframework.transaction.annotation.Transactional;
import org.springframework.util.StringUtils;
>>>>>>> 0dc65364

/**
 * Default implementation of the Order-related services class. This method should not be invoked by
 * itself. Spring injection is used to inject this implementation into the ServiceContext. Which
 * implementation is injected is determined by the spring application context file:
 * /metadata/api/spring/applicationContext.xml
 *
 * @see org.openmrs.api.OrderService
 */
@Transactional
<<<<<<< HEAD
public class OrderServiceImpl extends BaseOpenmrsService implements OrderService {
=======
public class OrderServiceImpl extends BaseOpenmrsService implements OrderService, OrderNumberGenerator, GlobalPropertyListener {
>>>>>>> 0dc65364
	
	protected final Log log = LogFactory.getLog(getClass());
	
	private static final String ORDER_NUMBER_PREFIX = "ORD-";
	
	protected OrderDAO dao;
	
	private static OrderNumberGenerator orderNumberGenerator = null;
	
	public OrderServiceImpl() {
	}
	
	/**
	 * @see org.openmrs.api.OrderService#setOrderDAO(org.openmrs.api.db.OrderDAO)
	 */
	public void setOrderDAO(OrderDAO dao) {
		this.dao = dao;
	}
	
	/**
	 * @see org.openmrs.api.OrderService#saveOrder(org.openmrs.Order, org.openmrs.api.OrderContext)
	 */
<<<<<<< HEAD
	public Order saveOrder(Order order) throws APIException {
=======
	public synchronized Order saveOrder(Order order, OrderContext orderContext) throws APIException {
		if (order.getOrderId() != null) {
			throw new APIException("Cannot edit an existing order, you need to revise it instead");
		}
		if (order.getStartDate() == null) {
			order.setStartDate(new Date());
		}
		//Reject if there is an active order for the same orderable
		boolean isDrugOrder = DrugOrder.class.isAssignableFrom(getActualType(order));
		Concept concept = order.getConcept();
		if (concept == null && isDrugOrder) {
			concept = ((DrugOrder) order).getDrug().getConcept();
			order.setConcept(concept);
		}
		
		if (!isDiscontinueOrReviseOrder(order)) {
			List<Order> activeOrders = getActiveOrders(order.getPatient(), null, order.getCareSetting(), null);
			for (Order o : activeOrders) {
				if (o.getConcept().equals(concept)) {
					throw new APIException("Cannot have more than one active order for the same concept and care setting");
				}
			}
		}
		Order previousOrder = order.getPreviousOrder();
		if (order.getOrderType() == null) {
			OrderType orderType = null;
			if (orderContext != null) {
				orderType = orderContext.getOrderType();
			}
			if (orderType == null) {
				orderType = getOrderTypeByConcept(concept);
			}
			//this order's order type should match that of the previous
			if (orderType == null || (previousOrder != null && !orderType.equals(previousOrder.getOrderType()))) {
				throw new APIException(
				        "Cannot determine the order type of the order, make sure the concept's class is mapped to an order type");
			}
			order.setOrderType(orderType);
		}
		if (order.getCareSetting() == null) {
			CareSetting careSetting = null;
			if (orderContext != null) {
				careSetting = orderContext.getCareSetting();
			}
			if (careSetting == null || (previousOrder != null && !careSetting.equals(previousOrder.getCareSetting()))) {
				throw new APIException("Cannot determine the care setting of the order");
			}
			order.setCareSetting(careSetting);
		}
		
		if (REVISE == order.getAction()) {
			if (previousOrder == null) {
				throw new APIException("Previous Order is required for a revised order");
			}
			stopOrder(previousOrder, order.getStartDate());
		} else if (DISCONTINUE == order.getAction()) {
			discontinueExistingOrdersIfNecessary(order);
		}
		
		if (previousOrder != null) {
			//Check that patient, careSetting, concept and drug if is drug order have not changed
			//we need to use a SQL query to by pass the hibernate cache
			String query = "SELECT patient_id, care_setting, concept_id FROM orders WHERE order_id = ";
			boolean isPreviousDrugOrder = DrugOrder.class.isAssignableFrom(previousOrder.getClass());
			if (isPreviousDrugOrder) {
				query = "SELECT o.patient_id, o.care_setting, o.concept_id, d.drug_inventory_id "
				        + "FROM orders o, drug_order d WHERE o.order_id = d.order_id AND o.order_id =";
			}
			List<List<Object>> rows = Context.getAdministrationService()
			        .executeSQL(query + previousOrder.getOrderId(), true);
			List<Object> rowData = rows.get(0);
			if (!rowData.get(0).equals(previousOrder.getPatient().getPatientId())) {
				throw new APIException("Cannot change the patient of an order");
			} else if (!rowData.get(1).equals(previousOrder.getCareSetting().getCareSettingId())) {
				throw new APIException("Cannot change the careSetting of an order");
			} else if (!rowData.get(2).equals(previousOrder.getConcept().getConceptId())) {
				throw new APIException("Cannot change the concept of an order");
			} else if (isPreviousDrugOrder && !rowData.get(3).equals(((DrugOrder) previousOrder).getDrug().getDrugId())) {
				throw new APIException("Cannot change the drug of a drug order");
			}
			
			//concept should be the same as on previous order, same applies to drug for drug orders
			boolean isDrugOrderAndHasADrug = isDrugOrder && ((DrugOrder) order).getDrug() != null;
			if (!OpenmrsUtil.nullSafeEquals(order.getConcept(), previousOrder.getConcept())) {
				throw new APIException("The concept of the previous order and the new one order don't match");
			} else if (isDrugOrderAndHasADrug) {
				DrugOrder drugOrder1 = (DrugOrder) order;
				DrugOrder drugOrder2 = (DrugOrder) previousOrder;
				if (!OpenmrsUtil.nullSafeEquals(drugOrder1.getDrug(), drugOrder2.getDrug())) {
					throw new APIException("The drug of the previous order and the new one order don't match");
				}
			} else if (!order.getOrderType().equals(previousOrder.getOrderType())) {
				throw new APIException("The order type does not match that of the previous order");
			} else if (!order.getCareSetting().equals(previousOrder.getCareSetting())) {
				throw new APIException("The care setting does not match that of the previous order");
			} else if (!getActualType(order).equals(getActualType(previousOrder))) {
				throw new APIException("The class does not match that of the previous order");
			}
		}
		
		return saveOrderInternal(order, orderContext);
	}
	
	private Order saveOrderInternal(Order order, OrderContext orderContext) {
		if (order.getOrderId() == null) {
			setProperty(order, "orderNumber", getOrderNumberGenerator().getNewOrderNumber(orderContext));
			
			//DC orders should auto expire upon creating them
			if (DISCONTINUE == order.getAction()) {
				order.setAutoExpireDate(order.getStartDate());
			}
		}
		
>>>>>>> 0dc65364
		return dao.saveOrder(order);
	}
	
	private void setProperty(Order order, String propertyName, Object value) {
		Boolean isAccessible = null;
		Field field = null;
		try {
			field = Order.class.getDeclaredField(propertyName);
			field.setAccessible(true);
			field.set(order, value);
		}
		catch (Exception e) {
			throw new APIException("Failed to set " + propertyName + " for order:" + order, e);
		}
		finally {
			if (field != null && isAccessible != null) {
				field.setAccessible(isAccessible);
			}
		}
	}
	
	/**
	 * Gets the configured order number generator, if none is specified, it defaults to an instance
	 * if this class
	 * 
	 * @return
	 */
	private OrderNumberGenerator getOrderNumberGenerator() {
		if (orderNumberGenerator == null) {
			String generatorBeanId = Context.getAdministrationService().getGlobalProperty(
			    OpenmrsConstants.GP_ORDER_NUMBER_GENERATOR_BEAN_ID);
			if (StringUtils.hasText(generatorBeanId)) {
				orderNumberGenerator = Context.getRegisteredComponent(generatorBeanId, OrderNumberGenerator.class);
				log.info("Successfully set the configured order number generator");
			} else {
				orderNumberGenerator = this;
				log.info("Setting default order number generator");
			}
		}
		
		return orderNumberGenerator;
	}
	
	/**
	 * If this is a discontinue order, ensure that the previous order is discontinued. If a
	 * previousOrder is present, then ensure this is discontinued. If no previousOrder is present,
	 * then try to find a previousOrder and discontinue it. If cannot find a previousOrder, throw
	 * exception
	 * 
	 * @param order
	 */
	private void discontinueExistingOrdersIfNecessary(Order order) {
		//Ignore and return if this is not an order to discontinue
		if (DISCONTINUE != order.getAction()) {
			return;
		}
		
		//Mark previousOrder as discontinued if it is not already
		Order previousOrder = order.getPreviousOrder();
		if (previousOrder != null) {
			stopOrder(previousOrder, order.getStartDate());
			return;
		}
		
		//Mark first order found corresponding to this DC order as discontinued.
		List<? extends Order> orders = getActiveOrders(order.getPatient(), order.getOrderType(), order.getCareSetting(),
		    null);
		boolean isDrugOrderAndHasADrug = DrugOrder.class.isAssignableFrom(getActualType(order))
		        && ((DrugOrder) order).getDrug() != null;
		for (Order activeOrder : orders) {
			if (!getActualType(order).equals(getActualType(activeOrder))) {
				continue;
			}
			boolean shouldMarkAsDiscontinued = false;
			//For drug orders, the drug must match if the order has a drug
			if (isDrugOrderAndHasADrug) {
				DrugOrder drugOrder1 = (DrugOrder) order;
				DrugOrder drugOrder2 = (DrugOrder) activeOrder;
				if (OpenmrsUtil.nullSafeEquals(drugOrder1.getDrug(), drugOrder2.getDrug())) {
					shouldMarkAsDiscontinued = true;
				}
			} else if (activeOrder.getConcept().equals(order.getConcept())) {
				shouldMarkAsDiscontinued = true;
			}
			
			if (shouldMarkAsDiscontinued) {
				order.setPreviousOrder(activeOrder);
				stopOrder(activeOrder, order.getStartDate());
				break;
			}
		}
	}
	
	/**
	 * Returns the class object of the specified persistent object returning the actual persistent
	 * class in case it is a hibernate proxy
	 * 
	 * @param persistentObject
	 * @return the Class object
	 */
	private Class<?> getActualType(Object persistentObject) {
		Class<?> type = persistentObject.getClass();
		if (persistentObject instanceof HibernateProxy) {
			type = ((HibernateProxy) persistentObject).getHibernateLazyInitializer().getPersistentClass();
		}
		return type;
	}
	
	/**
	 * @see org.openmrs.api.OrderService#purgeOrder(org.openmrs.Order)
	 */
	public void purgeOrder(Order order) throws APIException {
		Context.getOrderService().purgeOrder(order, false);
	}
	
	/**
	 * @see org.openmrs.api.OrderService#purgeOrder(Order)
	 */
	public void purgeOrder(Order order, boolean cascade) throws APIException {
		if (cascade) {
			dao.deleteObsThatReference(order);
		}
		dao.deleteOrder(order);
	}
	
	/**
	 * @see org.openmrs.api.OrderService#voidOrder(org.openmrs.Order, java.lang.String)
	 */
	public Order voidOrder(Order order, String voidReason) throws APIException {
<<<<<<< HEAD
		return saveOrder(order);
=======
		if (!StringUtils.hasLength(voidReason)) {
			throw new IllegalArgumentException("voidReason cannot be empty or null");
		}
		
		Order previousOrder = order.getPreviousOrder();
		if (previousOrder != null && isDiscontinueOrReviseOrder(order)) {
			setProperty(previousOrder, "dateStopped", null);
		}
		
		return saveOrderInternal(order, null);
>>>>>>> 0dc65364
	}
	
	/**
	 * @see org.openmrs.api.OrderService#unvoidOrder(org.openmrs.Order)
	 */
	public Order unvoidOrder(Order order) throws APIException {
<<<<<<< HEAD
		return saveOrder(order);
=======
		Order previousOrder = order.getPreviousOrder();
		if (previousOrder != null && isDiscontinueOrReviseOrder(order)) {
			if (!previousOrder.isCurrent()) {
				final String action = DISCONTINUE == order.getAction() ? "discontinuation" : "revision";
				throw new APIException("Cannot unvoid a " + action + " order if the previous order is no longer active");
			}
			stopOrder(previousOrder, order.getStartDate());
		}
		
		return saveOrderInternal(order, null);
>>>>>>> 0dc65364
	}
	
	/**
	 * @see org.openmrs.api.OrderService#getOrder(java.lang.Integer)
	 */
<<<<<<< HEAD
	public Order discontinueOrder(Order order, Concept discontinueReason, Date discontinueDate) throws APIException {
		if (discontinueDate.after(new Date()))
			order.setAutoExpireDate(discontinueDate);
		else {
			order.setDiscontinued(Boolean.TRUE);
			order.setDiscontinuedDate(discontinueDate);
		}
		order.setDiscontinuedReason(discontinueReason);
		order.setDiscontinuedBy(Context.getAuthenticatedUser());
		
		return saveOrder(order);
=======
	@Transactional(readOnly = true)
	public Order getOrder(Integer orderId) throws APIException {
		return dao.getOrder(orderId);
>>>>>>> 0dc65364
	}
	
	/**
	 * @see OrderService#getOrders(org.openmrs.Patient, org.openmrs.CareSetting,
	 *      org.openmrs.OrderType, boolean)
	 */
	@Override
	public List<Order> getOrders(Patient patient, CareSetting careSetting, OrderType orderType, boolean includeVoided) {
		if (patient == null) {
			throw new IllegalArgumentException("Patient is required");
		}
		if (careSetting == null) {
			throw new IllegalArgumentException("CareSetting is required");
		}
		List<OrderType> orderTypes = null;
		if (orderType != null) {
			orderTypes = new ArrayList<OrderType>();
			orderTypes.add(orderType);
			orderTypes.addAll(getSubtypes(orderType, true));
		}
		return dao.getOrders(patient, careSetting, orderTypes, includeVoided, false);
	}
	
	/**
	 * @see OrderService#getAllOrdersByPatient(org.openmrs.Patient)
	 */
	@Override
	public List<Order> getAllOrdersByPatient(Patient patient) {
		if (patient == null) {
			throw new IllegalArgumentException("Patient is required");
		}
		return dao.getOrders(patient, null, null, true, true);
	}
	
	/**
	 * @see org.openmrs.api.OrderService#getOrderByUuid(java.lang.String)
	 */
	@Transactional(readOnly = true)
	public Order getOrderByUuid(String uuid) throws APIException {
		return dao.getOrderByUuid(uuid);
	}
	
	/**
	 * @see org.openmrs.api.OrderService#getDiscontinuationOrder(Order)
	 */
	@Transactional(readOnly = true)
	@Override
	public Order getDiscontinuationOrder(Order order) throws APIException {
		return dao.getDiscontinuationOrder(order);
	}
	
	/**
	 * @see org.openmrs.api.OrderService#getRevisionOrder(Order)
	 */
	@Override
	public Order getRevisionOrder(Order order) throws APIException {
		return dao.getRevisionOrder(order);
	}
	
	/**
	 * @see org.openmrs.api.OrderNumberGenerator#getNewOrderNumber(org.openmrs.api.OrderContext)
	 * @param orderContext
	 */
	@Override
	public String getNewOrderNumber(OrderContext orderContext) throws APIException {
		return ORDER_NUMBER_PREFIX + Context.getOrderService().getNextOrderNumberSeedSequenceValue();
	}
	
	/**
	 * @see org.openmrs.api.OrderService#getOrderByOrderNumber(java.lang.String)
	 */
	@Override
	@Transactional(readOnly = true)
	public Order getOrderByOrderNumber(String orderNumber) {
		return dao.getOrderByOrderNumber(orderNumber);
	}
	
	/**
	 * @see org.openmrs.api.OrderService#getOrderHistoryByConcept(org.openmrs.Patient,
	 *      org.openmrs.Concept)
	 */
	@Override
	@Transactional(readOnly = true)
	public List<Order> getOrderHistoryByConcept(Patient patient, Concept concept) {
		if (patient == null || concept == null) {
			throw new IllegalArgumentException("patient and concept are required");
		}
		List<Concept> concepts = new Vector<Concept>();
		concepts.add(concept);
		
		List<Patient> patients = new Vector<Patient>();
		patients.add(patient);
		
		return dao.getOrders(null, patients, concepts, new Vector<User>(), new Vector<Encounter>());
	}
	
	/**
	 * @see org.openmrs.api.OrderService#getNextOrderNumberSeedSequenceValue()
	 */
	@Override
	@Transactional(propagation = Propagation.REQUIRES_NEW)
	public synchronized Long getNextOrderNumberSeedSequenceValue() {
		return dao.getNextOrderNumberSeedSequenceValue();
	}
	
	/**
	 * @see org.openmrs.api.OrderService#getOrderHistoryByOrderNumber(java.lang.String)
	 */
	@Override
	@Transactional(readOnly = true)
	public List<Order> getOrderHistoryByOrderNumber(String orderNumber) {
		List<Order> orders = new ArrayList<Order>();
		Order order = dao.getOrderByOrderNumber(orderNumber);
		while (order != null) {
			orders.add(order);
			order = order.getPreviousOrder();
		}
		return orders;
	}
	
	/**
	 * @see org.openmrs.api.OrderService#getActiveOrders(org.openmrs.Patient, org.openmrs.OrderType,
	 *      org.openmrs.CareSetting, java.util.Date)
	 */
	@Override
	@Transactional(readOnly = true)
	public List<Order> getActiveOrders(Patient patient, OrderType orderType, CareSetting careSetting, Date asOfDate) {
		if (patient == null) {
			throw new IllegalArgumentException("Patient is required when fetching active orders");
		}
		if (asOfDate == null) {
			asOfDate = new Date();
		}
		List<OrderType> orderTypes = null;
		if (orderType != null) {
			orderTypes = new ArrayList<OrderType>();
			orderTypes.add(orderType);
			orderTypes.addAll(getSubtypes(orderType, true));
		}
		return dao.getActiveOrders(patient, orderTypes, careSetting, asOfDate);
	}
	
	/**
	 * @see org.openmrs.api.OrderService#getCareSetting(Integer)
	 */
<<<<<<< HEAD
	public Order getOrder(Integer orderId) throws APIException {
		return Context.getOrderService().getOrder(orderId, Order.class);
=======
	@Override
	public CareSetting getCareSetting(Integer careSettingId) {
		return dao.getCareSetting(careSettingId);
>>>>>>> 0dc65364
	}
	
	/**
	 * @see org.openmrs.api.OrderService#getCareSettingByUuid(String)
	 */
	@Override
	public CareSetting getCareSettingByUuid(String uuid) {
		return dao.getCareSettingByUuid(uuid);
	}
	
	/**
	 * @see org.openmrs.api.OrderService#getCareSettingByName(String)
	 */
<<<<<<< HEAD
	
	public <o extends Order> o getOrder(Integer orderId, Class<o> orderClassType) throws APIException {
		return dao.getOrder(orderId, orderClassType);
=======
	@Override
	public CareSetting getCareSettingByName(String name) {
		return dao.getCareSettingByName(name);
>>>>>>> 0dc65364
	}
	
	/**
	 * @see org.openmrs.api.OrderService#getCareSettings(boolean)
	 */
	@Override
	public List<CareSetting> getCareSettings(boolean includeRetired) {
		return dao.getCareSettings(includeRetired);
	}
	
	/**
	 * @see OrderService#getOrderTypeByName(String)
	 */
	@Override
	public OrderType getOrderTypeByName(String orderTypeName) {
		return dao.getOrderTypeByName(orderTypeName);
	}
	
	/**
	 * @see OrderService#getOrderFrequency(Integer)
	 */
<<<<<<< HEAD
	@Transactional(readOnly = true)
	public <Ord extends Order> List<Ord> getOrders(Class<Ord> orderClassType, List<Patient> patients,
	        List<Concept> concepts, ORDER_STATUS status, List<User> orderers, List<Encounter> encounters,
	        List<OrderType> orderTypes) {
		if (orderClassType == null)
			throw new APIException(
			        "orderClassType cannot be null.  An order type of Order.class or DrugOrder.class is required");
		
		if (patients == null)
			patients = new Vector<Patient>();
		
		if (concepts == null)
			concepts = new Vector<Concept>();
		
		if (status == null)
			status = ORDER_STATUS.CURRENT;
		
		if (orderers == null)
			orderers = new Vector<User>();
		
		if (encounters == null)
			encounters = new Vector<Encounter>();
		
		if (orderTypes == null)
			orderTypes = new Vector<OrderType>();
		
		return dao.getOrders(orderClassType, patients, concepts, status, orderers, encounters, orderTypes);
=======
	@Override
	public OrderFrequency getOrderFrequency(Integer orderFrequencyId) {
		return dao.getOrderFrequency(orderFrequencyId);
>>>>>>> 0dc65364
	}
	
	/**
	 * @see OrderService#getOrderFrequencyByUuid(String)
	 */
	@Override
	public OrderFrequency getOrderFrequencyByUuid(String uuid) {
		return dao.getOrderFrequencyByUuid(uuid);
	}
	
	/**
	 * @see OrderService#getOrderFrequencies(boolean)
	 */
	@Override
	public List<OrderFrequency> getOrderFrequencies(boolean includeRetired) {
		return dao.getOrderFrequencies(includeRetired);
	}
	
	/**
	 * @see OrderService#getOrderFrequencies(String, java.util.Locale, boolean, boolean)
	 */
	@Override
	public List<OrderFrequency> getOrderFrequencies(String searchPhrase, Locale locale, boolean exactLocale,
	        boolean includeRetired) {
		if (searchPhrase == null) {
			throw new IllegalArgumentException("searchPhrase is required");
		}
		return dao.getOrderFrequencies(searchPhrase, locale, exactLocale, includeRetired);
	}
	
	/**
	 * @see org.openmrs.api.OrderService#discontinueOrder(org.openmrs.Order, org.openmrs.Concept,
	 *      java.util.Date, org.openmrs.Provider, org.openmrs.Encounter)
	 */
	@Override
	public Order discontinueOrder(Order orderToDiscontinue, Concept reasonCoded, Date discontinueDate, Provider orderer,
	        Encounter encounter) throws Exception {
		stopOrder(orderToDiscontinue, discontinueDate);
		Order newOrder = orderToDiscontinue.cloneForDiscontinuing();
		newOrder.setOrderReason(reasonCoded);
		newOrder.setOrderer(orderer);
		newOrder.setEncounter(encounter);
		if (discontinueDate == null) {
			discontinueDate = new Date();
		}
		newOrder.setStartDate(discontinueDate);
		return saveOrderInternal(newOrder, null);
	}
	
	/**
	 * @see org.openmrs.api.OrderService#discontinueOrder(org.openmrs.Order, String, java.util.Date,
	 *      org.openmrs.Provider, org.openmrs.Encounter)
	 */
	@Override
	public Order discontinueOrder(Order orderToDiscontinue, String reasonNonCoded, Date discontinueDate, Provider orderer,
	        Encounter encounter) throws Exception {
		stopOrder(orderToDiscontinue, discontinueDate);
		Order newOrder = orderToDiscontinue.cloneForDiscontinuing();
		newOrder.setOrderReasonNonCoded(reasonNonCoded);
		newOrder.setOrderer(orderer);
		newOrder.setEncounter(encounter);
		if (discontinueDate == null) {
			discontinueDate = new Date();
		}
		newOrder.setStartDate(discontinueDate);
		return saveOrderInternal(newOrder, null);
	}
	
	private boolean isDiscontinueOrReviseOrder(Order order) {
		return DISCONTINUE == order.getAction() || REVISE == order.getAction();
	}
	
	/**
	 * Make necessary checks, set necessary fields for discontinuing <code>orderToDiscontinue</code>
	 * and save.
	 * 
	 * @param orderToStop
	 * @param discontinueDate
	 */
<<<<<<< HEAD
	@SuppressWarnings("unchecked")
	public List<DrugOrder> getDrugOrdersByPatient(Patient patient, ORDER_STATUS orderStatus, boolean includeVoided) {
		if (patient == null) {
			throw new APIException("Unable to get drug orders if not given a patient");
		}
		
		List<Patient> patients = new Vector<Patient>();
		patients.add(patient);
		
		List<DrugOrder> drugOrders = getOrders(DrugOrder.class, patients, null, ORDER_STATUS.ANY, null, null, null);
		
		// loop over the drug orders and add them if they are within the current desired order
		if (drugOrders != null) {
			if (orderStatus == ORDER_STATUS.ANY)
				return drugOrders;
			else {
				// the user wants to limit the type of drug order to get, so loop over
				// them all and do the logic on each 
				
				List<DrugOrder> ret = new ArrayList<DrugOrder>();
				
				for (DrugOrder drugOrder : drugOrders) {
					if (orderStatus == ORDER_STATUS.CURRENT && drugOrder.isCurrent())
						ret.add(drugOrder);
					else if (orderStatus == ORDER_STATUS.CURRENT_AND_FUTURE
					        && (drugOrder.isCurrent() || drugOrder.isFuture()))
						ret.add(drugOrder);
					else if (orderStatus == ORDER_STATUS.NOTVOIDED && !drugOrder.getVoided())
						ret.add(drugOrder);
					else if (orderStatus == ORDER_STATUS.COMPLETE && drugOrder.isDiscontinuedRightNow())
						ret.add(drugOrder);
				}
				
				return ret;
=======
	private void stopOrder(Order orderToStop, Date discontinueDate) {
		if (discontinueDate == null) {
			discontinueDate = new Date();
		}
		if (discontinueDate.after(new Date())) {
			throw new IllegalArgumentException("Discontinue date cannot be in the future");
		}
		if (!orderToStop.isCurrent()) {
			throw new APIException("Cannot discontinue an order that is already stopped, expired or voided");
		}
		if (DISCONTINUE == orderToStop.getAction()) {
			throw new APIException("An order with action " + DISCONTINUE + " cannot be discontinued.");
		}
		setProperty(orderToStop, "dateStopped", discontinueDate);
		saveOrderInternal(orderToStop, null);
	}
	
	/**
	 * @see org.openmrs.api.OrderService#saveOrderFrequency(org.openmrs.OrderFrequency)
	 */
	@Override
	public OrderFrequency saveOrderFrequency(OrderFrequency orderFrequency) throws APIException {
		
		if (orderFrequency.getOrderFrequencyId() != null) {
			if (dao.isOrderFrequencyInUse(orderFrequency)) {
				throw new APIException("This order frequency cannot be edited because it is already in use");
>>>>>>> 0dc65364
			}
		}
		
		return dao.saveOrderFrequency(orderFrequency);
	}
	
	/**
	 * @see org.openmrs.api.OrderService#retireOrderFrequency(org.openmrs.OrderFrequency,
	 *      java.lang.String)
	 */
	@Override
	public OrderFrequency retireOrderFrequency(OrderFrequency orderFrequency, String reason) {
		return dao.saveOrderFrequency(orderFrequency);
	}
	
	/**
	 * @see org.openmrs.api.OrderService#unretireOrderFrequency(org.openmrs.OrderFrequency)
	 */
	@Override
	public OrderFrequency unretireOrderFrequency(OrderFrequency orderFrequency) {
		return dao.saveOrderFrequency(orderFrequency);
	}
	
	/**
	 * @see org.openmrs.api.OrderService#purgeOrderFrequency(org.openmrs.OrderFrequency)
	 */
	@Override
	public void purgeOrderFrequency(OrderFrequency orderFrequency) {
		
		if (dao.isOrderFrequencyInUse(orderFrequency)) {
			throw new APIException("This order frequency cannot be deleted because it is already in use");
		}
		
		dao.purgeOrderFrequency(orderFrequency);
	}
	
	/**
	 * @see org.openmrs.api.OrderService#getOrderFrequencyByConcept(org.openmrs.Concept)
	 */
	@Override
	@Transactional(readOnly = true)
	public OrderFrequency getOrderFrequencyByConcept(Concept concept) {
		return dao.getOrderFrequencyByConcept(concept);
	}
	
	/**
	 * @see GlobalPropertyListener#supportsPropertyName(String)
	 */
	@Override
	public boolean supportsPropertyName(String propertyName) {
		return OpenmrsConstants.GP_ORDER_NUMBER_GENERATOR_BEAN_ID.equals(propertyName);
	}
	
	/**
	 * @see GlobalPropertyListener#globalPropertyChanged(org.openmrs.GlobalProperty)
	 */
	@Override
	public void globalPropertyChanged(GlobalProperty newValue) {
		orderNumberGenerator = null;
	}
	
	/**
	 * @see GlobalPropertyListener#globalPropertyDeleted(String)
	 */
	@Override
	public void globalPropertyDeleted(String propertyName) {
		orderNumberGenerator = null;
	}
	
	/**
	 * @see org.openmrs.api.OrderService#getOrderType(Integer)
	 */
	
	@Override
	@Transactional(readOnly = true)
	public OrderType getOrderType(Integer orderTypeId) {
		return dao.getOrderType(orderTypeId);
	}
	
	/**
	 * @see org.openmrs.api.OrderService#getOrderTypeByUuid(String)
	 */
<<<<<<< HEAD
	
	@Deprecated
	public Map<String, List<DrugOrder>> getDrugSetsByDrugSetIdList(List<DrugOrder> orderList, String drugSetIdList,
	        String delimiter) {
		return OrderUtil.getDrugSetsByDrugSetIdList(orderList, drugSetIdList, delimiter);
=======
	@Override
	@Transactional(readOnly = true)
	public OrderType getOrderTypeByUuid(String uuid) {
		return dao.getOrderTypeByUuid(uuid);
>>>>>>> 0dc65364
	}
	
	/**
	 * @see org.openmrs.api.OrderService#getOrderTypes(boolean)
	 */
	@Override
	@Transactional(readOnly = true)
	public List<OrderType> getOrderTypes(boolean includeRetired) {
		return dao.getOrderTypes(includeRetired);
	}
	
	/**
	 * @see org.openmrs.api.OrderService#saveOrderType(org.openmrs.OrderType)
	 */
<<<<<<< HEAD
	
	@Deprecated
	public void discontinueDrugSet(Patient patient, String drugSetId, Concept discontinueReason, Date discontinueDate) {
		OrderUtil.discontinueDrugSet(patient, drugSetId, discontinueReason, discontinueDate);
=======
	@Override
	public OrderType saveOrderType(OrderType orderType) {
		return dao.saveOrderType(orderType);
>>>>>>> 0dc65364
	}
	
	/**
	 * @see org.openmrs.api.OrderService#purgeOrderType(org.openmrs.OrderType)
	 */
	@Override
	public void purgeOrderType(OrderType orderType) {
		if (dao.isOrderTypeInUse(orderType)) {
			throw new APIException("This order type cannot be deleted because it is already in use");
		}
		dao.purgeOrderType(orderType);
	}
	
	/**
	 * @see org.openmrs.api.OrderService#retireOrderType(org.openmrs.OrderType, String)
	 */
	@Override
	public OrderType retireOrderType(OrderType orderType, String reason) {
		return saveOrderType(orderType);
	}
	
	/**
	 * @see org.openmrs.api.OrderService#unretireOrderType(org.openmrs.OrderType)
	 */
<<<<<<< HEAD
	@SuppressWarnings("deprecation")
	private ORDER_STATUS convertToOrderStatus(Integer oldOrderStatus) {
		switch (oldOrderStatus) {
			case SHOW_CURRENT:
				return ORDER_STATUS.CURRENT;
			case SHOW_ALL:
				return ORDER_STATUS.ANY;
			case SHOW_COMPLETE:
				return ORDER_STATUS.COMPLETE;
			case SHOW_CURRENT_AND_FUTURE:
				return ORDER_STATUS.CURRENT_AND_FUTURE;
				//case SHOW_NOTVOIDED:
				// fall through to default
			default:
				return ORDER_STATUS.NOTVOIDED;
=======
	@Override
	public OrderType unretireOrderType(OrderType orderType) {
		return saveOrderType(orderType);
	}
	
	/**
	 * @see org.openmrs.api.OrderService#getSubtypes(org.openmrs.OrderType, boolean)
	 */
	@Override
	@Transactional(readOnly = true)
	public List<OrderType> getSubtypes(OrderType orderType, boolean includeRetired) {
		List<OrderType> allSubtypes = new ArrayList<OrderType>();
		List<OrderType> immediateAncestors = dao.getOrderSubtypes(orderType, includeRetired);
		while (!immediateAncestors.isEmpty()) {
			List<OrderType> ancestorsAtNextLevel = new ArrayList<OrderType>();
			for (OrderType type : immediateAncestors) {
				allSubtypes.add(type);
				ancestorsAtNextLevel.addAll(dao.getOrderSubtypes(type, includeRetired));
			}
			immediateAncestors = ancestorsAtNextLevel;
>>>>>>> 0dc65364
		}
		return allSubtypes;
	}
	
	/**
	 * @see org.openmrs.api.OrderService#getOrderTypeByConceptClass(org.openmrs.ConceptClass)
	 */
	@Override
	@Transactional(readOnly = true)
	public OrderType getOrderTypeByConceptClass(ConceptClass conceptClass) {
		return dao.getOrderTypeByConceptClass(conceptClass);
	}
	
	/**
	 * @see org.openmrs.api.OrderService#getOrderTypeByConcept(org.openmrs.Concept)
	 */
<<<<<<< HEAD
	
	public OrderType getOrderTypeByUuid(String uuid) throws APIException {
		return dao.getOrderTypeByUuid(uuid);
=======
	@Override
	@Transactional(readOnly = true)
	public OrderType getOrderTypeByConcept(Concept concept) {
		return Context.getOrderService().getOrderTypeByConceptClass(concept.getConceptClass());
>>>>>>> 0dc65364
	}
	
	/**
	 * @see org.openmrs.api.OrderService#getDrugRoutes()
	 */
<<<<<<< HEAD
	
	public List<Order> getOrdersByEncounter(Encounter encounter) {
		List<Encounter> encounters = new Vector<Encounter>();
		encounters.add(encounter);
		
		return getOrders(Order.class, null, null, null, null, encounters, null);
	}
	
	/**
	 * @see org.openmrs.api.OrderService#getDrugOrdersByPatientAndIngredient(org.openmrs.Patient,
	 *      org.openmrs.Concept)
	 */
	@Transactional(readOnly = true)
	public List<DrugOrder> getDrugOrdersByPatientAndIngredient(Patient patient, Concept ingredient) throws APIException {
		if (patient == null) {
			throw new IllegalArgumentException("patient is required");
		}
		
		if (ingredient == null) {
			throw new IllegalArgumentException("ingredient is required");
		}
		
		return dao.getDrugOrdersByPatientAndIngredient(patient, ingredient);
	}
	
	/**
	 * @see org.openmrs.api.OrderService#getOrdersByPatient(org.openmrs.Patient, java.lang.Boolean)
	 */
	@Transactional(readOnly = true)
	public List<Order> getOrdersByPatient(Patient patient, boolean includeVoided) throws APIException {
		if (patient == null) {
			throw new APIException("Unable to get orders if I am not given a patient");
		}
		
		List<Patient> patients = new ArrayList<Patient>();
		patients.add(patient);
		
		return getOrders(Order.class, patients, null, includeVoided ? ORDER_STATUS.ANY : ORDER_STATUS.NOTVOIDED, null, null,
		    null);
=======
	@Override
	@Transactional(readOnly = true)
	public List<Concept> getDrugRoutes() {
		return getSetMembersOfConceptSetFromGP(OpenmrsConstants.GP_DRUG_ROUTES_CONCEPT_UUID);
	}
	
	@Override
	@Transactional(readOnly = true)
	public List<Concept> getDrugDosingUnits() {
		return getSetMembersOfConceptSetFromGP(OpenmrsConstants.GP_DRUG_DOSING_UNITS_CONCEPT_UUID);
	}
	
	@Override
	@Transactional(readOnly = true)
	public List<Concept> getDrugDispensingUnits() {
		return getSetMembersOfConceptSetFromGP(OpenmrsConstants.GP_DRUG_DISPENSING_UNITS_CONCEPT_UUID);
	}
	
	@Override
	@Transactional(readOnly = true)
	public List<Concept> getDurationUnits() {
		return getSetMembersOfConceptSetFromGP(OpenmrsConstants.GP_DURATION_UNITS_CONCEPT_UUID);
	}
	
	/**
	 * @see org.openmrs.api.OrderService#getTestSpecimenSources()
	 */
	@Override
	public List<Concept> getTestSpecimenSources() {
		return getSetMembersOfConceptSetFromGP(OpenmrsConstants.GP_TEST_SPECIMEN_SOURCES_CONCEPT_UUID);
	}
	
	private List<Concept> getSetMembersOfConceptSetFromGP(String globalProperty) {
		String conceptUuid = Context.getAdministrationService().getGlobalProperty(globalProperty);
		Concept concept = Context.getConceptService().getConceptByUuid(conceptUuid);
		if (concept != null && concept.isSet()) {
			return concept.getSetMembers();
		}
		return Collections.emptyList();
>>>>>>> 0dc65364
	}
	
}
<|MERGE_RESOLUTION|>--- conflicted
+++ resolved
@@ -1,1066 +1,870 @@
-/**
- * The contents of this file are subject to the OpenMRS Public License
- * Version 1.0 (the "License"); you may not use this file except in
- * compliance with the License. You may obtain a copy of the License at
- * http://license.openmrs.org
- *
- * Software distributed under the License is distributed on an "AS IS"
- * basis, WITHOUT WARRANTY OF ANY KIND, either express or implied. See the
- * License for the specific language governing rights and limitations
- * under the License.
- *
- * Copyright (C) OpenMRS, LLC.  All Rights Reserved.
- */
-package org.openmrs.api.impl;
-
-import static org.openmrs.Order.Action.DISCONTINUE;
-import static org.openmrs.Order.Action.REVISE;
-
-import java.lang.reflect.Field;
-import java.util.ArrayList;
-import java.util.Collections;
-import java.util.Date;
-import java.util.List;
-import java.util.Locale;
-import java.util.Vector;
-
-import org.apache.commons.logging.Log;
-import org.apache.commons.logging.LogFactory;
-import org.hibernate.proxy.HibernateProxy;
-import org.openmrs.CareSetting;
-import org.openmrs.Concept;
-import org.openmrs.ConceptClass;
-import org.openmrs.DrugOrder;
-import org.openmrs.Encounter;
-import org.openmrs.GlobalProperty;
-import org.openmrs.Order;
-import org.openmrs.OrderFrequency;
-import org.openmrs.OrderType;
-import org.openmrs.Patient;
-import org.openmrs.Provider;
-import org.openmrs.User;
-import org.openmrs.api.APIException;
-import org.openmrs.api.GlobalPropertyListener;
-import org.openmrs.api.OrderContext;
-import org.openmrs.api.OrderNumberGenerator;
-import org.openmrs.api.OrderService;
-import org.openmrs.api.context.Context;
-import org.openmrs.api.db.OrderDAO;
-<<<<<<< HEAD
-import org.openmrs.api.handler.SaveHandler;
-import org.openmrs.order.DrugOrderSupport;
-import org.openmrs.order.OrderUtil;
-import org.openmrs.order.RegimenSuggestion;
-import org.springframework.transaction.annotation.Transactional;
-=======
-import org.openmrs.util.OpenmrsConstants;
-import org.openmrs.util.OpenmrsUtil;
-import org.springframework.transaction.annotation.Propagation;
-import org.springframework.transaction.annotation.Transactional;
-import org.springframework.util.StringUtils;
->>>>>>> 0dc65364
-
-/**
- * Default implementation of the Order-related services class. This method should not be invoked by
- * itself. Spring injection is used to inject this implementation into the ServiceContext. Which
- * implementation is injected is determined by the spring application context file:
- * /metadata/api/spring/applicationContext.xml
- *
- * @see org.openmrs.api.OrderService
- */
-@Transactional
-<<<<<<< HEAD
-public class OrderServiceImpl extends BaseOpenmrsService implements OrderService {
-=======
-public class OrderServiceImpl extends BaseOpenmrsService implements OrderService, OrderNumberGenerator, GlobalPropertyListener {
->>>>>>> 0dc65364
-	
-	protected final Log log = LogFactory.getLog(getClass());
-	
-	private static final String ORDER_NUMBER_PREFIX = "ORD-";
-	
-	protected OrderDAO dao;
-	
-	private static OrderNumberGenerator orderNumberGenerator = null;
-	
-	public OrderServiceImpl() {
-	}
-	
-	/**
-	 * @see org.openmrs.api.OrderService#setOrderDAO(org.openmrs.api.db.OrderDAO)
-	 */
-	public void setOrderDAO(OrderDAO dao) {
-		this.dao = dao;
-	}
-	
-	/**
-	 * @see org.openmrs.api.OrderService#saveOrder(org.openmrs.Order, org.openmrs.api.OrderContext)
-	 */
-<<<<<<< HEAD
-	public Order saveOrder(Order order) throws APIException {
-=======
-	public synchronized Order saveOrder(Order order, OrderContext orderContext) throws APIException {
-		if (order.getOrderId() != null) {
-			throw new APIException("Cannot edit an existing order, you need to revise it instead");
-		}
-		if (order.getStartDate() == null) {
-			order.setStartDate(new Date());
-		}
-		//Reject if there is an active order for the same orderable
-		boolean isDrugOrder = DrugOrder.class.isAssignableFrom(getActualType(order));
-		Concept concept = order.getConcept();
-		if (concept == null && isDrugOrder) {
-			concept = ((DrugOrder) order).getDrug().getConcept();
-			order.setConcept(concept);
-		}
-		
-		if (!isDiscontinueOrReviseOrder(order)) {
-			List<Order> activeOrders = getActiveOrders(order.getPatient(), null, order.getCareSetting(), null);
-			for (Order o : activeOrders) {
-				if (o.getConcept().equals(concept)) {
-					throw new APIException("Cannot have more than one active order for the same concept and care setting");
-				}
-			}
-		}
-		Order previousOrder = order.getPreviousOrder();
-		if (order.getOrderType() == null) {
-			OrderType orderType = null;
-			if (orderContext != null) {
-				orderType = orderContext.getOrderType();
-			}
-			if (orderType == null) {
-				orderType = getOrderTypeByConcept(concept);
-			}
-			//this order's order type should match that of the previous
-			if (orderType == null || (previousOrder != null && !orderType.equals(previousOrder.getOrderType()))) {
-				throw new APIException(
-				        "Cannot determine the order type of the order, make sure the concept's class is mapped to an order type");
-			}
-			order.setOrderType(orderType);
-		}
-		if (order.getCareSetting() == null) {
-			CareSetting careSetting = null;
-			if (orderContext != null) {
-				careSetting = orderContext.getCareSetting();
-			}
-			if (careSetting == null || (previousOrder != null && !careSetting.equals(previousOrder.getCareSetting()))) {
-				throw new APIException("Cannot determine the care setting of the order");
-			}
-			order.setCareSetting(careSetting);
-		}
-		
-		if (REVISE == order.getAction()) {
-			if (previousOrder == null) {
-				throw new APIException("Previous Order is required for a revised order");
-			}
-			stopOrder(previousOrder, order.getStartDate());
-		} else if (DISCONTINUE == order.getAction()) {
-			discontinueExistingOrdersIfNecessary(order);
-		}
-		
-		if (previousOrder != null) {
-			//Check that patient, careSetting, concept and drug if is drug order have not changed
-			//we need to use a SQL query to by pass the hibernate cache
-			String query = "SELECT patient_id, care_setting, concept_id FROM orders WHERE order_id = ";
-			boolean isPreviousDrugOrder = DrugOrder.class.isAssignableFrom(previousOrder.getClass());
-			if (isPreviousDrugOrder) {
-				query = "SELECT o.patient_id, o.care_setting, o.concept_id, d.drug_inventory_id "
-				        + "FROM orders o, drug_order d WHERE o.order_id = d.order_id AND o.order_id =";
-			}
-			List<List<Object>> rows = Context.getAdministrationService()
-			        .executeSQL(query + previousOrder.getOrderId(), true);
-			List<Object> rowData = rows.get(0);
-			if (!rowData.get(0).equals(previousOrder.getPatient().getPatientId())) {
-				throw new APIException("Cannot change the patient of an order");
-			} else if (!rowData.get(1).equals(previousOrder.getCareSetting().getCareSettingId())) {
-				throw new APIException("Cannot change the careSetting of an order");
-			} else if (!rowData.get(2).equals(previousOrder.getConcept().getConceptId())) {
-				throw new APIException("Cannot change the concept of an order");
-			} else if (isPreviousDrugOrder && !rowData.get(3).equals(((DrugOrder) previousOrder).getDrug().getDrugId())) {
-				throw new APIException("Cannot change the drug of a drug order");
-			}
-			
-			//concept should be the same as on previous order, same applies to drug for drug orders
-			boolean isDrugOrderAndHasADrug = isDrugOrder && ((DrugOrder) order).getDrug() != null;
-			if (!OpenmrsUtil.nullSafeEquals(order.getConcept(), previousOrder.getConcept())) {
-				throw new APIException("The concept of the previous order and the new one order don't match");
-			} else if (isDrugOrderAndHasADrug) {
-				DrugOrder drugOrder1 = (DrugOrder) order;
-				DrugOrder drugOrder2 = (DrugOrder) previousOrder;
-				if (!OpenmrsUtil.nullSafeEquals(drugOrder1.getDrug(), drugOrder2.getDrug())) {
-					throw new APIException("The drug of the previous order and the new one order don't match");
-				}
-			} else if (!order.getOrderType().equals(previousOrder.getOrderType())) {
-				throw new APIException("The order type does not match that of the previous order");
-			} else if (!order.getCareSetting().equals(previousOrder.getCareSetting())) {
-				throw new APIException("The care setting does not match that of the previous order");
-			} else if (!getActualType(order).equals(getActualType(previousOrder))) {
-				throw new APIException("The class does not match that of the previous order");
-			}
-		}
-		
-		return saveOrderInternal(order, orderContext);
-	}
-	
-	private Order saveOrderInternal(Order order, OrderContext orderContext) {
-		if (order.getOrderId() == null) {
-			setProperty(order, "orderNumber", getOrderNumberGenerator().getNewOrderNumber(orderContext));
-			
-			//DC orders should auto expire upon creating them
-			if (DISCONTINUE == order.getAction()) {
-				order.setAutoExpireDate(order.getStartDate());
-			}
-		}
-		
->>>>>>> 0dc65364
-		return dao.saveOrder(order);
-	}
-	
-	private void setProperty(Order order, String propertyName, Object value) {
-		Boolean isAccessible = null;
-		Field field = null;
-		try {
-			field = Order.class.getDeclaredField(propertyName);
-			field.setAccessible(true);
-			field.set(order, value);
-		}
-		catch (Exception e) {
-			throw new APIException("Failed to set " + propertyName + " for order:" + order, e);
-		}
-		finally {
-			if (field != null && isAccessible != null) {
-				field.setAccessible(isAccessible);
-			}
-		}
-	}
-	
-	/**
-	 * Gets the configured order number generator, if none is specified, it defaults to an instance
-	 * if this class
-	 * 
-	 * @return
-	 */
-	private OrderNumberGenerator getOrderNumberGenerator() {
-		if (orderNumberGenerator == null) {
-			String generatorBeanId = Context.getAdministrationService().getGlobalProperty(
-			    OpenmrsConstants.GP_ORDER_NUMBER_GENERATOR_BEAN_ID);
-			if (StringUtils.hasText(generatorBeanId)) {
-				orderNumberGenerator = Context.getRegisteredComponent(generatorBeanId, OrderNumberGenerator.class);
-				log.info("Successfully set the configured order number generator");
-			} else {
-				orderNumberGenerator = this;
-				log.info("Setting default order number generator");
-			}
-		}
-		
-		return orderNumberGenerator;
-	}
-	
-	/**
-	 * If this is a discontinue order, ensure that the previous order is discontinued. If a
-	 * previousOrder is present, then ensure this is discontinued. If no previousOrder is present,
-	 * then try to find a previousOrder and discontinue it. If cannot find a previousOrder, throw
-	 * exception
-	 * 
-	 * @param order
-	 */
-	private void discontinueExistingOrdersIfNecessary(Order order) {
-		//Ignore and return if this is not an order to discontinue
-		if (DISCONTINUE != order.getAction()) {
-			return;
-		}
-		
-		//Mark previousOrder as discontinued if it is not already
-		Order previousOrder = order.getPreviousOrder();
-		if (previousOrder != null) {
-			stopOrder(previousOrder, order.getStartDate());
-			return;
-		}
-		
-		//Mark first order found corresponding to this DC order as discontinued.
-		List<? extends Order> orders = getActiveOrders(order.getPatient(), order.getOrderType(), order.getCareSetting(),
-		    null);
-		boolean isDrugOrderAndHasADrug = DrugOrder.class.isAssignableFrom(getActualType(order))
-		        && ((DrugOrder) order).getDrug() != null;
-		for (Order activeOrder : orders) {
-			if (!getActualType(order).equals(getActualType(activeOrder))) {
-				continue;
-			}
-			boolean shouldMarkAsDiscontinued = false;
-			//For drug orders, the drug must match if the order has a drug
-			if (isDrugOrderAndHasADrug) {
-				DrugOrder drugOrder1 = (DrugOrder) order;
-				DrugOrder drugOrder2 = (DrugOrder) activeOrder;
-				if (OpenmrsUtil.nullSafeEquals(drugOrder1.getDrug(), drugOrder2.getDrug())) {
-					shouldMarkAsDiscontinued = true;
-				}
-			} else if (activeOrder.getConcept().equals(order.getConcept())) {
-				shouldMarkAsDiscontinued = true;
-			}
-			
-			if (shouldMarkAsDiscontinued) {
-				order.setPreviousOrder(activeOrder);
-				stopOrder(activeOrder, order.getStartDate());
-				break;
-			}
-		}
-	}
-	
-	/**
-	 * Returns the class object of the specified persistent object returning the actual persistent
-	 * class in case it is a hibernate proxy
-	 * 
-	 * @param persistentObject
-	 * @return the Class object
-	 */
-	private Class<?> getActualType(Object persistentObject) {
-		Class<?> type = persistentObject.getClass();
-		if (persistentObject instanceof HibernateProxy) {
-			type = ((HibernateProxy) persistentObject).getHibernateLazyInitializer().getPersistentClass();
-		}
-		return type;
-	}
-	
-	/**
-	 * @see org.openmrs.api.OrderService#purgeOrder(org.openmrs.Order)
-	 */
-	public void purgeOrder(Order order) throws APIException {
-		Context.getOrderService().purgeOrder(order, false);
-	}
-	
-	/**
-	 * @see org.openmrs.api.OrderService#purgeOrder(Order)
-	 */
-	public void purgeOrder(Order order, boolean cascade) throws APIException {
-		if (cascade) {
-			dao.deleteObsThatReference(order);
-		}
-		dao.deleteOrder(order);
-	}
-	
-	/**
-	 * @see org.openmrs.api.OrderService#voidOrder(org.openmrs.Order, java.lang.String)
-	 */
-	public Order voidOrder(Order order, String voidReason) throws APIException {
-<<<<<<< HEAD
-		return saveOrder(order);
-=======
-		if (!StringUtils.hasLength(voidReason)) {
-			throw new IllegalArgumentException("voidReason cannot be empty or null");
-		}
-		
-		Order previousOrder = order.getPreviousOrder();
-		if (previousOrder != null && isDiscontinueOrReviseOrder(order)) {
-			setProperty(previousOrder, "dateStopped", null);
-		}
-		
-		return saveOrderInternal(order, null);
->>>>>>> 0dc65364
-	}
-	
-	/**
-	 * @see org.openmrs.api.OrderService#unvoidOrder(org.openmrs.Order)
-	 */
-	public Order unvoidOrder(Order order) throws APIException {
-<<<<<<< HEAD
-		return saveOrder(order);
-=======
-		Order previousOrder = order.getPreviousOrder();
-		if (previousOrder != null && isDiscontinueOrReviseOrder(order)) {
-			if (!previousOrder.isCurrent()) {
-				final String action = DISCONTINUE == order.getAction() ? "discontinuation" : "revision";
-				throw new APIException("Cannot unvoid a " + action + " order if the previous order is no longer active");
-			}
-			stopOrder(previousOrder, order.getStartDate());
-		}
-		
-		return saveOrderInternal(order, null);
->>>>>>> 0dc65364
-	}
-	
-	/**
-	 * @see org.openmrs.api.OrderService#getOrder(java.lang.Integer)
-	 */
-<<<<<<< HEAD
-	public Order discontinueOrder(Order order, Concept discontinueReason, Date discontinueDate) throws APIException {
-		if (discontinueDate.after(new Date()))
-			order.setAutoExpireDate(discontinueDate);
-		else {
-			order.setDiscontinued(Boolean.TRUE);
-			order.setDiscontinuedDate(discontinueDate);
-		}
-		order.setDiscontinuedReason(discontinueReason);
-		order.setDiscontinuedBy(Context.getAuthenticatedUser());
-		
-		return saveOrder(order);
-=======
-	@Transactional(readOnly = true)
-	public Order getOrder(Integer orderId) throws APIException {
-		return dao.getOrder(orderId);
->>>>>>> 0dc65364
-	}
-	
-	/**
-	 * @see OrderService#getOrders(org.openmrs.Patient, org.openmrs.CareSetting,
-	 *      org.openmrs.OrderType, boolean)
-	 */
-	@Override
-	public List<Order> getOrders(Patient patient, CareSetting careSetting, OrderType orderType, boolean includeVoided) {
-		if (patient == null) {
-			throw new IllegalArgumentException("Patient is required");
-		}
-		if (careSetting == null) {
-			throw new IllegalArgumentException("CareSetting is required");
-		}
-		List<OrderType> orderTypes = null;
-		if (orderType != null) {
-			orderTypes = new ArrayList<OrderType>();
-			orderTypes.add(orderType);
-			orderTypes.addAll(getSubtypes(orderType, true));
-		}
-		return dao.getOrders(patient, careSetting, orderTypes, includeVoided, false);
-	}
-	
-	/**
-	 * @see OrderService#getAllOrdersByPatient(org.openmrs.Patient)
-	 */
-	@Override
-	public List<Order> getAllOrdersByPatient(Patient patient) {
-		if (patient == null) {
-			throw new IllegalArgumentException("Patient is required");
-		}
-		return dao.getOrders(patient, null, null, true, true);
-	}
-	
-	/**
-	 * @see org.openmrs.api.OrderService#getOrderByUuid(java.lang.String)
-	 */
-	@Transactional(readOnly = true)
-	public Order getOrderByUuid(String uuid) throws APIException {
-		return dao.getOrderByUuid(uuid);
-	}
-	
-	/**
-	 * @see org.openmrs.api.OrderService#getDiscontinuationOrder(Order)
-	 */
-	@Transactional(readOnly = true)
-	@Override
-	public Order getDiscontinuationOrder(Order order) throws APIException {
-		return dao.getDiscontinuationOrder(order);
-	}
-	
-	/**
-	 * @see org.openmrs.api.OrderService#getRevisionOrder(Order)
-	 */
-	@Override
-	public Order getRevisionOrder(Order order) throws APIException {
-		return dao.getRevisionOrder(order);
-	}
-	
-	/**
-	 * @see org.openmrs.api.OrderNumberGenerator#getNewOrderNumber(org.openmrs.api.OrderContext)
-	 * @param orderContext
-	 */
-	@Override
-	public String getNewOrderNumber(OrderContext orderContext) throws APIException {
-		return ORDER_NUMBER_PREFIX + Context.getOrderService().getNextOrderNumberSeedSequenceValue();
-	}
-	
-	/**
-	 * @see org.openmrs.api.OrderService#getOrderByOrderNumber(java.lang.String)
-	 */
-	@Override
-	@Transactional(readOnly = true)
-	public Order getOrderByOrderNumber(String orderNumber) {
-		return dao.getOrderByOrderNumber(orderNumber);
-	}
-	
-	/**
-	 * @see org.openmrs.api.OrderService#getOrderHistoryByConcept(org.openmrs.Patient,
-	 *      org.openmrs.Concept)
-	 */
-	@Override
-	@Transactional(readOnly = true)
-	public List<Order> getOrderHistoryByConcept(Patient patient, Concept concept) {
-		if (patient == null || concept == null) {
-			throw new IllegalArgumentException("patient and concept are required");
-		}
-		List<Concept> concepts = new Vector<Concept>();
-		concepts.add(concept);
-		
-		List<Patient> patients = new Vector<Patient>();
-		patients.add(patient);
-		
-		return dao.getOrders(null, patients, concepts, new Vector<User>(), new Vector<Encounter>());
-	}
-	
-	/**
-	 * @see org.openmrs.api.OrderService#getNextOrderNumberSeedSequenceValue()
-	 */
-	@Override
-	@Transactional(propagation = Propagation.REQUIRES_NEW)
-	public synchronized Long getNextOrderNumberSeedSequenceValue() {
-		return dao.getNextOrderNumberSeedSequenceValue();
-	}
-	
-	/**
-	 * @see org.openmrs.api.OrderService#getOrderHistoryByOrderNumber(java.lang.String)
-	 */
-	@Override
-	@Transactional(readOnly = true)
-	public List<Order> getOrderHistoryByOrderNumber(String orderNumber) {
-		List<Order> orders = new ArrayList<Order>();
-		Order order = dao.getOrderByOrderNumber(orderNumber);
-		while (order != null) {
-			orders.add(order);
-			order = order.getPreviousOrder();
-		}
-		return orders;
-	}
-	
-	/**
-	 * @see org.openmrs.api.OrderService#getActiveOrders(org.openmrs.Patient, org.openmrs.OrderType,
-	 *      org.openmrs.CareSetting, java.util.Date)
-	 */
-	@Override
-	@Transactional(readOnly = true)
-	public List<Order> getActiveOrders(Patient patient, OrderType orderType, CareSetting careSetting, Date asOfDate) {
-		if (patient == null) {
-			throw new IllegalArgumentException("Patient is required when fetching active orders");
-		}
-		if (asOfDate == null) {
-			asOfDate = new Date();
-		}
-		List<OrderType> orderTypes = null;
-		if (orderType != null) {
-			orderTypes = new ArrayList<OrderType>();
-			orderTypes.add(orderType);
-			orderTypes.addAll(getSubtypes(orderType, true));
-		}
-		return dao.getActiveOrders(patient, orderTypes, careSetting, asOfDate);
-	}
-	
-	/**
-	 * @see org.openmrs.api.OrderService#getCareSetting(Integer)
-	 */
-<<<<<<< HEAD
-	public Order getOrder(Integer orderId) throws APIException {
-		return Context.getOrderService().getOrder(orderId, Order.class);
-=======
-	@Override
-	public CareSetting getCareSetting(Integer careSettingId) {
-		return dao.getCareSetting(careSettingId);
->>>>>>> 0dc65364
-	}
-	
-	/**
-	 * @see org.openmrs.api.OrderService#getCareSettingByUuid(String)
-	 */
-	@Override
-	public CareSetting getCareSettingByUuid(String uuid) {
-		return dao.getCareSettingByUuid(uuid);
-	}
-	
-	/**
-	 * @see org.openmrs.api.OrderService#getCareSettingByName(String)
-	 */
-<<<<<<< HEAD
-	
-	public <o extends Order> o getOrder(Integer orderId, Class<o> orderClassType) throws APIException {
-		return dao.getOrder(orderId, orderClassType);
-=======
-	@Override
-	public CareSetting getCareSettingByName(String name) {
-		return dao.getCareSettingByName(name);
->>>>>>> 0dc65364
-	}
-	
-	/**
-	 * @see org.openmrs.api.OrderService#getCareSettings(boolean)
-	 */
-	@Override
-	public List<CareSetting> getCareSettings(boolean includeRetired) {
-		return dao.getCareSettings(includeRetired);
-	}
-	
-	/**
-	 * @see OrderService#getOrderTypeByName(String)
-	 */
-	@Override
-	public OrderType getOrderTypeByName(String orderTypeName) {
-		return dao.getOrderTypeByName(orderTypeName);
-	}
-	
-	/**
-	 * @see OrderService#getOrderFrequency(Integer)
-	 */
-<<<<<<< HEAD
-	@Transactional(readOnly = true)
-	public <Ord extends Order> List<Ord> getOrders(Class<Ord> orderClassType, List<Patient> patients,
-	        List<Concept> concepts, ORDER_STATUS status, List<User> orderers, List<Encounter> encounters,
-	        List<OrderType> orderTypes) {
-		if (orderClassType == null)
-			throw new APIException(
-			        "orderClassType cannot be null.  An order type of Order.class or DrugOrder.class is required");
-		
-		if (patients == null)
-			patients = new Vector<Patient>();
-		
-		if (concepts == null)
-			concepts = new Vector<Concept>();
-		
-		if (status == null)
-			status = ORDER_STATUS.CURRENT;
-		
-		if (orderers == null)
-			orderers = new Vector<User>();
-		
-		if (encounters == null)
-			encounters = new Vector<Encounter>();
-		
-		if (orderTypes == null)
-			orderTypes = new Vector<OrderType>();
-		
-		return dao.getOrders(orderClassType, patients, concepts, status, orderers, encounters, orderTypes);
-=======
-	@Override
-	public OrderFrequency getOrderFrequency(Integer orderFrequencyId) {
-		return dao.getOrderFrequency(orderFrequencyId);
->>>>>>> 0dc65364
-	}
-	
-	/**
-	 * @see OrderService#getOrderFrequencyByUuid(String)
-	 */
-	@Override
-	public OrderFrequency getOrderFrequencyByUuid(String uuid) {
-		return dao.getOrderFrequencyByUuid(uuid);
-	}
-	
-	/**
-	 * @see OrderService#getOrderFrequencies(boolean)
-	 */
-	@Override
-	public List<OrderFrequency> getOrderFrequencies(boolean includeRetired) {
-		return dao.getOrderFrequencies(includeRetired);
-	}
-	
-	/**
-	 * @see OrderService#getOrderFrequencies(String, java.util.Locale, boolean, boolean)
-	 */
-	@Override
-	public List<OrderFrequency> getOrderFrequencies(String searchPhrase, Locale locale, boolean exactLocale,
-	        boolean includeRetired) {
-		if (searchPhrase == null) {
-			throw new IllegalArgumentException("searchPhrase is required");
-		}
-		return dao.getOrderFrequencies(searchPhrase, locale, exactLocale, includeRetired);
-	}
-	
-	/**
-	 * @see org.openmrs.api.OrderService#discontinueOrder(org.openmrs.Order, org.openmrs.Concept,
-	 *      java.util.Date, org.openmrs.Provider, org.openmrs.Encounter)
-	 */
-	@Override
-	public Order discontinueOrder(Order orderToDiscontinue, Concept reasonCoded, Date discontinueDate, Provider orderer,
-	        Encounter encounter) throws Exception {
-		stopOrder(orderToDiscontinue, discontinueDate);
-		Order newOrder = orderToDiscontinue.cloneForDiscontinuing();
-		newOrder.setOrderReason(reasonCoded);
-		newOrder.setOrderer(orderer);
-		newOrder.setEncounter(encounter);
-		if (discontinueDate == null) {
-			discontinueDate = new Date();
-		}
-		newOrder.setStartDate(discontinueDate);
-		return saveOrderInternal(newOrder, null);
-	}
-	
-	/**
-	 * @see org.openmrs.api.OrderService#discontinueOrder(org.openmrs.Order, String, java.util.Date,
-	 *      org.openmrs.Provider, org.openmrs.Encounter)
-	 */
-	@Override
-	public Order discontinueOrder(Order orderToDiscontinue, String reasonNonCoded, Date discontinueDate, Provider orderer,
-	        Encounter encounter) throws Exception {
-		stopOrder(orderToDiscontinue, discontinueDate);
-		Order newOrder = orderToDiscontinue.cloneForDiscontinuing();
-		newOrder.setOrderReasonNonCoded(reasonNonCoded);
-		newOrder.setOrderer(orderer);
-		newOrder.setEncounter(encounter);
-		if (discontinueDate == null) {
-			discontinueDate = new Date();
-		}
-		newOrder.setStartDate(discontinueDate);
-		return saveOrderInternal(newOrder, null);
-	}
-	
-	private boolean isDiscontinueOrReviseOrder(Order order) {
-		return DISCONTINUE == order.getAction() || REVISE == order.getAction();
-	}
-	
-	/**
-	 * Make necessary checks, set necessary fields for discontinuing <code>orderToDiscontinue</code>
-	 * and save.
-	 * 
-	 * @param orderToStop
-	 * @param discontinueDate
-	 */
-<<<<<<< HEAD
-	@SuppressWarnings("unchecked")
-	public List<DrugOrder> getDrugOrdersByPatient(Patient patient, ORDER_STATUS orderStatus, boolean includeVoided) {
-		if (patient == null) {
-			throw new APIException("Unable to get drug orders if not given a patient");
-		}
-		
-		List<Patient> patients = new Vector<Patient>();
-		patients.add(patient);
-		
-		List<DrugOrder> drugOrders = getOrders(DrugOrder.class, patients, null, ORDER_STATUS.ANY, null, null, null);
-		
-		// loop over the drug orders and add them if they are within the current desired order
-		if (drugOrders != null) {
-			if (orderStatus == ORDER_STATUS.ANY)
-				return drugOrders;
-			else {
-				// the user wants to limit the type of drug order to get, so loop over
-				// them all and do the logic on each 
-				
-				List<DrugOrder> ret = new ArrayList<DrugOrder>();
-				
-				for (DrugOrder drugOrder : drugOrders) {
-					if (orderStatus == ORDER_STATUS.CURRENT && drugOrder.isCurrent())
-						ret.add(drugOrder);
-					else if (orderStatus == ORDER_STATUS.CURRENT_AND_FUTURE
-					        && (drugOrder.isCurrent() || drugOrder.isFuture()))
-						ret.add(drugOrder);
-					else if (orderStatus == ORDER_STATUS.NOTVOIDED && !drugOrder.getVoided())
-						ret.add(drugOrder);
-					else if (orderStatus == ORDER_STATUS.COMPLETE && drugOrder.isDiscontinuedRightNow())
-						ret.add(drugOrder);
-				}
-				
-				return ret;
-=======
-	private void stopOrder(Order orderToStop, Date discontinueDate) {
-		if (discontinueDate == null) {
-			discontinueDate = new Date();
-		}
-		if (discontinueDate.after(new Date())) {
-			throw new IllegalArgumentException("Discontinue date cannot be in the future");
-		}
-		if (!orderToStop.isCurrent()) {
-			throw new APIException("Cannot discontinue an order that is already stopped, expired or voided");
-		}
-		if (DISCONTINUE == orderToStop.getAction()) {
-			throw new APIException("An order with action " + DISCONTINUE + " cannot be discontinued.");
-		}
-		setProperty(orderToStop, "dateStopped", discontinueDate);
-		saveOrderInternal(orderToStop, null);
-	}
-	
-	/**
-	 * @see org.openmrs.api.OrderService#saveOrderFrequency(org.openmrs.OrderFrequency)
-	 */
-	@Override
-	public OrderFrequency saveOrderFrequency(OrderFrequency orderFrequency) throws APIException {
-		
-		if (orderFrequency.getOrderFrequencyId() != null) {
-			if (dao.isOrderFrequencyInUse(orderFrequency)) {
-				throw new APIException("This order frequency cannot be edited because it is already in use");
->>>>>>> 0dc65364
-			}
-		}
-		
-		return dao.saveOrderFrequency(orderFrequency);
-	}
-	
-	/**
-	 * @see org.openmrs.api.OrderService#retireOrderFrequency(org.openmrs.OrderFrequency,
-	 *      java.lang.String)
-	 */
-	@Override
-	public OrderFrequency retireOrderFrequency(OrderFrequency orderFrequency, String reason) {
-		return dao.saveOrderFrequency(orderFrequency);
-	}
-	
-	/**
-	 * @see org.openmrs.api.OrderService#unretireOrderFrequency(org.openmrs.OrderFrequency)
-	 */
-	@Override
-	public OrderFrequency unretireOrderFrequency(OrderFrequency orderFrequency) {
-		return dao.saveOrderFrequency(orderFrequency);
-	}
-	
-	/**
-	 * @see org.openmrs.api.OrderService#purgeOrderFrequency(org.openmrs.OrderFrequency)
-	 */
-	@Override
-	public void purgeOrderFrequency(OrderFrequency orderFrequency) {
-		
-		if (dao.isOrderFrequencyInUse(orderFrequency)) {
-			throw new APIException("This order frequency cannot be deleted because it is already in use");
-		}
-		
-		dao.purgeOrderFrequency(orderFrequency);
-	}
-	
-	/**
-	 * @see org.openmrs.api.OrderService#getOrderFrequencyByConcept(org.openmrs.Concept)
-	 */
-	@Override
-	@Transactional(readOnly = true)
-	public OrderFrequency getOrderFrequencyByConcept(Concept concept) {
-		return dao.getOrderFrequencyByConcept(concept);
-	}
-	
-	/**
-	 * @see GlobalPropertyListener#supportsPropertyName(String)
-	 */
-	@Override
-	public boolean supportsPropertyName(String propertyName) {
-		return OpenmrsConstants.GP_ORDER_NUMBER_GENERATOR_BEAN_ID.equals(propertyName);
-	}
-	
-	/**
-	 * @see GlobalPropertyListener#globalPropertyChanged(org.openmrs.GlobalProperty)
-	 */
-	@Override
-	public void globalPropertyChanged(GlobalProperty newValue) {
-		orderNumberGenerator = null;
-	}
-	
-	/**
-	 * @see GlobalPropertyListener#globalPropertyDeleted(String)
-	 */
-	@Override
-	public void globalPropertyDeleted(String propertyName) {
-		orderNumberGenerator = null;
-	}
-	
-	/**
-	 * @see org.openmrs.api.OrderService#getOrderType(Integer)
-	 */
-	
-	@Override
-	@Transactional(readOnly = true)
-	public OrderType getOrderType(Integer orderTypeId) {
-		return dao.getOrderType(orderTypeId);
-	}
-	
-	/**
-	 * @see org.openmrs.api.OrderService#getOrderTypeByUuid(String)
-	 */
-<<<<<<< HEAD
-	
-	@Deprecated
-	public Map<String, List<DrugOrder>> getDrugSetsByDrugSetIdList(List<DrugOrder> orderList, String drugSetIdList,
-	        String delimiter) {
-		return OrderUtil.getDrugSetsByDrugSetIdList(orderList, drugSetIdList, delimiter);
-=======
-	@Override
-	@Transactional(readOnly = true)
-	public OrderType getOrderTypeByUuid(String uuid) {
-		return dao.getOrderTypeByUuid(uuid);
->>>>>>> 0dc65364
-	}
-	
-	/**
-	 * @see org.openmrs.api.OrderService#getOrderTypes(boolean)
-	 */
-	@Override
-	@Transactional(readOnly = true)
-	public List<OrderType> getOrderTypes(boolean includeRetired) {
-		return dao.getOrderTypes(includeRetired);
-	}
-	
-	/**
-	 * @see org.openmrs.api.OrderService#saveOrderType(org.openmrs.OrderType)
-	 */
-<<<<<<< HEAD
-	
-	@Deprecated
-	public void discontinueDrugSet(Patient patient, String drugSetId, Concept discontinueReason, Date discontinueDate) {
-		OrderUtil.discontinueDrugSet(patient, drugSetId, discontinueReason, discontinueDate);
-=======
-	@Override
-	public OrderType saveOrderType(OrderType orderType) {
-		return dao.saveOrderType(orderType);
->>>>>>> 0dc65364
-	}
-	
-	/**
-	 * @see org.openmrs.api.OrderService#purgeOrderType(org.openmrs.OrderType)
-	 */
-	@Override
-	public void purgeOrderType(OrderType orderType) {
-		if (dao.isOrderTypeInUse(orderType)) {
-			throw new APIException("This order type cannot be deleted because it is already in use");
-		}
-		dao.purgeOrderType(orderType);
-	}
-	
-	/**
-	 * @see org.openmrs.api.OrderService#retireOrderType(org.openmrs.OrderType, String)
-	 */
-	@Override
-	public OrderType retireOrderType(OrderType orderType, String reason) {
-		return saveOrderType(orderType);
-	}
-	
-	/**
-	 * @see org.openmrs.api.OrderService#unretireOrderType(org.openmrs.OrderType)
-	 */
-<<<<<<< HEAD
-	@SuppressWarnings("deprecation")
-	private ORDER_STATUS convertToOrderStatus(Integer oldOrderStatus) {
-		switch (oldOrderStatus) {
-			case SHOW_CURRENT:
-				return ORDER_STATUS.CURRENT;
-			case SHOW_ALL:
-				return ORDER_STATUS.ANY;
-			case SHOW_COMPLETE:
-				return ORDER_STATUS.COMPLETE;
-			case SHOW_CURRENT_AND_FUTURE:
-				return ORDER_STATUS.CURRENT_AND_FUTURE;
-				//case SHOW_NOTVOIDED:
-				// fall through to default
-			default:
-				return ORDER_STATUS.NOTVOIDED;
-=======
-	@Override
-	public OrderType unretireOrderType(OrderType orderType) {
-		return saveOrderType(orderType);
-	}
-	
-	/**
-	 * @see org.openmrs.api.OrderService#getSubtypes(org.openmrs.OrderType, boolean)
-	 */
-	@Override
-	@Transactional(readOnly = true)
-	public List<OrderType> getSubtypes(OrderType orderType, boolean includeRetired) {
-		List<OrderType> allSubtypes = new ArrayList<OrderType>();
-		List<OrderType> immediateAncestors = dao.getOrderSubtypes(orderType, includeRetired);
-		while (!immediateAncestors.isEmpty()) {
-			List<OrderType> ancestorsAtNextLevel = new ArrayList<OrderType>();
-			for (OrderType type : immediateAncestors) {
-				allSubtypes.add(type);
-				ancestorsAtNextLevel.addAll(dao.getOrderSubtypes(type, includeRetired));
-			}
-			immediateAncestors = ancestorsAtNextLevel;
->>>>>>> 0dc65364
-		}
-		return allSubtypes;
-	}
-	
-	/**
-	 * @see org.openmrs.api.OrderService#getOrderTypeByConceptClass(org.openmrs.ConceptClass)
-	 */
-	@Override
-	@Transactional(readOnly = true)
-	public OrderType getOrderTypeByConceptClass(ConceptClass conceptClass) {
-		return dao.getOrderTypeByConceptClass(conceptClass);
-	}
-	
-	/**
-	 * @see org.openmrs.api.OrderService#getOrderTypeByConcept(org.openmrs.Concept)
-	 */
-<<<<<<< HEAD
-	
-	public OrderType getOrderTypeByUuid(String uuid) throws APIException {
-		return dao.getOrderTypeByUuid(uuid);
-=======
-	@Override
-	@Transactional(readOnly = true)
-	public OrderType getOrderTypeByConcept(Concept concept) {
-		return Context.getOrderService().getOrderTypeByConceptClass(concept.getConceptClass());
->>>>>>> 0dc65364
-	}
-	
-	/**
-	 * @see org.openmrs.api.OrderService#getDrugRoutes()
-	 */
-<<<<<<< HEAD
-	
-	public List<Order> getOrdersByEncounter(Encounter encounter) {
-		List<Encounter> encounters = new Vector<Encounter>();
-		encounters.add(encounter);
-		
-		return getOrders(Order.class, null, null, null, null, encounters, null);
-	}
-	
-	/**
-	 * @see org.openmrs.api.OrderService#getDrugOrdersByPatientAndIngredient(org.openmrs.Patient,
-	 *      org.openmrs.Concept)
-	 */
-	@Transactional(readOnly = true)
-	public List<DrugOrder> getDrugOrdersByPatientAndIngredient(Patient patient, Concept ingredient) throws APIException {
-		if (patient == null) {
-			throw new IllegalArgumentException("patient is required");
-		}
-		
-		if (ingredient == null) {
-			throw new IllegalArgumentException("ingredient is required");
-		}
-		
-		return dao.getDrugOrdersByPatientAndIngredient(patient, ingredient);
-	}
-	
-	/**
-	 * @see org.openmrs.api.OrderService#getOrdersByPatient(org.openmrs.Patient, java.lang.Boolean)
-	 */
-	@Transactional(readOnly = true)
-	public List<Order> getOrdersByPatient(Patient patient, boolean includeVoided) throws APIException {
-		if (patient == null) {
-			throw new APIException("Unable to get orders if I am not given a patient");
-		}
-		
-		List<Patient> patients = new ArrayList<Patient>();
-		patients.add(patient);
-		
-		return getOrders(Order.class, patients, null, includeVoided ? ORDER_STATUS.ANY : ORDER_STATUS.NOTVOIDED, null, null,
-		    null);
-=======
-	@Override
-	@Transactional(readOnly = true)
-	public List<Concept> getDrugRoutes() {
-		return getSetMembersOfConceptSetFromGP(OpenmrsConstants.GP_DRUG_ROUTES_CONCEPT_UUID);
-	}
-	
-	@Override
-	@Transactional(readOnly = true)
-	public List<Concept> getDrugDosingUnits() {
-		return getSetMembersOfConceptSetFromGP(OpenmrsConstants.GP_DRUG_DOSING_UNITS_CONCEPT_UUID);
-	}
-	
-	@Override
-	@Transactional(readOnly = true)
-	public List<Concept> getDrugDispensingUnits() {
-		return getSetMembersOfConceptSetFromGP(OpenmrsConstants.GP_DRUG_DISPENSING_UNITS_CONCEPT_UUID);
-	}
-	
-	@Override
-	@Transactional(readOnly = true)
-	public List<Concept> getDurationUnits() {
-		return getSetMembersOfConceptSetFromGP(OpenmrsConstants.GP_DURATION_UNITS_CONCEPT_UUID);
-	}
-	
-	/**
-	 * @see org.openmrs.api.OrderService#getTestSpecimenSources()
-	 */
-	@Override
-	public List<Concept> getTestSpecimenSources() {
-		return getSetMembersOfConceptSetFromGP(OpenmrsConstants.GP_TEST_SPECIMEN_SOURCES_CONCEPT_UUID);
-	}
-	
-	private List<Concept> getSetMembersOfConceptSetFromGP(String globalProperty) {
-		String conceptUuid = Context.getAdministrationService().getGlobalProperty(globalProperty);
-		Concept concept = Context.getConceptService().getConceptByUuid(conceptUuid);
-		if (concept != null && concept.isSet()) {
-			return concept.getSetMembers();
-		}
-		return Collections.emptyList();
->>>>>>> 0dc65364
-	}
-	
-}
+/**
+ * The contents of this file are subject to the OpenMRS Public License
+ * Version 1.0 (the "License"); you may not use this file except in
+ * compliance with the License. You may obtain a copy of the License at
+ * http://license.openmrs.org
+ *
+ * Software distributed under the License is distributed on an "AS IS"
+ * basis, WITHOUT WARRANTY OF ANY KIND, either express or implied. See the
+ * License for the specific language governing rights and limitations
+ * under the License.
+ *
+ * Copyright (C) OpenMRS, LLC.  All Rights Reserved.
+ */
+package org.openmrs.api.impl;
+
+import static org.openmrs.Order.Action.DISCONTINUE;
+import static org.openmrs.Order.Action.REVISE;
+
+import java.lang.reflect.Field;
+import java.util.ArrayList;
+import java.util.Collections;
+import java.util.Date;
+import java.util.List;
+import java.util.Locale;
+import java.util.Vector;
+
+import org.apache.commons.logging.Log;
+import org.apache.commons.logging.LogFactory;
+import org.hibernate.proxy.HibernateProxy;
+import org.openmrs.CareSetting;
+import org.openmrs.Concept;
+import org.openmrs.ConceptClass;
+import org.openmrs.DrugOrder;
+import org.openmrs.Encounter;
+import org.openmrs.GlobalProperty;
+import org.openmrs.Order;
+import org.openmrs.OrderFrequency;
+import org.openmrs.OrderType;
+import org.openmrs.Patient;
+import org.openmrs.Provider;
+import org.openmrs.User;
+import org.openmrs.api.APIException;
+import org.openmrs.api.GlobalPropertyListener;
+import org.openmrs.api.OrderContext;
+import org.openmrs.api.OrderNumberGenerator;
+import org.openmrs.api.OrderService;
+import org.openmrs.api.context.Context;
+import org.openmrs.api.db.OrderDAO;
+import org.openmrs.util.OpenmrsConstants;
+import org.openmrs.util.OpenmrsUtil;
+import org.springframework.transaction.annotation.Propagation;
+import org.springframework.transaction.annotation.Transactional;
+import org.springframework.util.StringUtils;
+
+/**
+ * Default implementation of the Order-related services class. This method should not be invoked by
+ * itself. Spring injection is used to inject this implementation into the ServiceContext. Which
+ * implementation is injected is determined by the spring application context file:
+ * /metadata/api/spring/applicationContext.xml
+ * 
+ * @see org.openmrs.api.OrderService
+ */
+@Transactional
+public class OrderServiceImpl extends BaseOpenmrsService implements OrderService, OrderNumberGenerator, GlobalPropertyListener {
+	
+	protected final Log log = LogFactory.getLog(getClass());
+	
+	private static final String ORDER_NUMBER_PREFIX = "ORD-";
+	
+	protected OrderDAO dao;
+	
+	private static OrderNumberGenerator orderNumberGenerator = null;
+	
+	public OrderServiceImpl() {
+	}
+	
+	/**
+	 * @see org.openmrs.api.OrderService#setOrderDAO(org.openmrs.api.db.OrderDAO)
+	 */
+	public void setOrderDAO(OrderDAO dao) {
+		this.dao = dao;
+	}
+	
+	/**
+	 * @see org.openmrs.api.OrderService#saveOrder(org.openmrs.Order, org.openmrs.api.OrderContext)
+	 */
+	public synchronized Order saveOrder(Order order, OrderContext orderContext) throws APIException {
+		if (order.getOrderId() != null) {
+			throw new APIException("Cannot edit an existing order, you need to revise it instead");
+		}
+		if (order.getStartDate() == null) {
+			order.setStartDate(new Date());
+		}
+		//Reject if there is an active order for the same orderable
+		boolean isDrugOrder = DrugOrder.class.isAssignableFrom(getActualType(order));
+		Concept concept = order.getConcept();
+		if (concept == null && isDrugOrder) {
+			concept = ((DrugOrder) order).getDrug().getConcept();
+			order.setConcept(concept);
+		}
+		
+		if (!isDiscontinueOrReviseOrder(order)) {
+			List<Order> activeOrders = getActiveOrders(order.getPatient(), null, order.getCareSetting(), null);
+			for (Order o : activeOrders) {
+				if (o.getConcept().equals(concept)) {
+					throw new APIException("Cannot have more than one active order for the same concept and care setting");
+				}
+			}
+		}
+		Order previousOrder = order.getPreviousOrder();
+		if (order.getOrderType() == null) {
+			OrderType orderType = null;
+			if (orderContext != null) {
+				orderType = orderContext.getOrderType();
+			}
+			if (orderType == null) {
+				orderType = getOrderTypeByConcept(concept);
+			}
+			//this order's order type should match that of the previous
+			if (orderType == null || (previousOrder != null && !orderType.equals(previousOrder.getOrderType()))) {
+				throw new APIException(
+				        "Cannot determine the order type of the order, make sure the concept's class is mapped to an order type");
+			}
+			order.setOrderType(orderType);
+		}
+		if (order.getCareSetting() == null) {
+			CareSetting careSetting = null;
+			if (orderContext != null) {
+				careSetting = orderContext.getCareSetting();
+			}
+			if (careSetting == null || (previousOrder != null && !careSetting.equals(previousOrder.getCareSetting()))) {
+				throw new APIException("Cannot determine the care setting of the order");
+			}
+			order.setCareSetting(careSetting);
+		}
+		
+		if (REVISE == order.getAction()) {
+			if (previousOrder == null) {
+				throw new APIException("Previous Order is required for a revised order");
+			}
+			stopOrder(previousOrder, order.getStartDate());
+		} else if (DISCONTINUE == order.getAction()) {
+			discontinueExistingOrdersIfNecessary(order);
+		}
+		
+		if (previousOrder != null) {
+			//Check that patient, careSetting, concept and drug if is drug order have not changed
+			//we need to use a SQL query to by pass the hibernate cache
+			String query = "SELECT patient_id, care_setting, concept_id FROM orders WHERE order_id = ";
+			boolean isPreviousDrugOrder = DrugOrder.class.isAssignableFrom(previousOrder.getClass());
+			if (isPreviousDrugOrder) {
+				query = "SELECT o.patient_id, o.care_setting, o.concept_id, d.drug_inventory_id "
+				        + "FROM orders o, drug_order d WHERE o.order_id = d.order_id AND o.order_id =";
+			}
+			List<List<Object>> rows = Context.getAdministrationService()
+			        .executeSQL(query + previousOrder.getOrderId(), true);
+			List<Object> rowData = rows.get(0);
+			if (!rowData.get(0).equals(previousOrder.getPatient().getPatientId())) {
+				throw new APIException("Cannot change the patient of an order");
+			} else if (!rowData.get(1).equals(previousOrder.getCareSetting().getCareSettingId())) {
+				throw new APIException("Cannot change the careSetting of an order");
+			} else if (!rowData.get(2).equals(previousOrder.getConcept().getConceptId())) {
+				throw new APIException("Cannot change the concept of an order");
+			} else if (isPreviousDrugOrder && !rowData.get(3).equals(((DrugOrder) previousOrder).getDrug().getDrugId())) {
+				throw new APIException("Cannot change the drug of a drug order");
+			}
+			
+			//concept should be the same as on previous order, same applies to drug for drug orders
+			boolean isDrugOrderAndHasADrug = isDrugOrder && ((DrugOrder) order).getDrug() != null;
+			if (!OpenmrsUtil.nullSafeEquals(order.getConcept(), previousOrder.getConcept())) {
+				throw new APIException("The concept of the previous order and the new one order don't match");
+			} else if (isDrugOrderAndHasADrug) {
+				DrugOrder drugOrder1 = (DrugOrder) order;
+				DrugOrder drugOrder2 = (DrugOrder) previousOrder;
+				if (!OpenmrsUtil.nullSafeEquals(drugOrder1.getDrug(), drugOrder2.getDrug())) {
+					throw new APIException("The drug of the previous order and the new one order don't match");
+				}
+			} else if (!order.getOrderType().equals(previousOrder.getOrderType())) {
+				throw new APIException("The order type does not match that of the previous order");
+			} else if (!order.getCareSetting().equals(previousOrder.getCareSetting())) {
+				throw new APIException("The care setting does not match that of the previous order");
+			} else if (!getActualType(order).equals(getActualType(previousOrder))) {
+				throw new APIException("The class does not match that of the previous order");
+			}
+		}
+		
+		return saveOrderInternal(order, orderContext);
+	}
+	
+	private Order saveOrderInternal(Order order, OrderContext orderContext) {
+		if (order.getOrderId() == null) {
+			setProperty(order, "orderNumber", getOrderNumberGenerator().getNewOrderNumber(orderContext));
+			
+			//DC orders should auto expire upon creating them
+			if (DISCONTINUE == order.getAction()) {
+				order.setAutoExpireDate(order.getStartDate());
+			}
+		}
+		
+		return dao.saveOrder(order);
+	}
+	
+	private void setProperty(Order order, String propertyName, Object value) {
+		Boolean isAccessible = null;
+		Field field = null;
+		try {
+			field = Order.class.getDeclaredField(propertyName);
+			field.setAccessible(true);
+			field.set(order, value);
+		}
+		catch (Exception e) {
+			throw new APIException("Failed to set " + propertyName + " for order:" + order, e);
+		}
+		finally {
+			if (field != null && isAccessible != null) {
+				field.setAccessible(isAccessible);
+			}
+		}
+	}
+	
+	/**
+	 * Gets the configured order number generator, if none is specified, it defaults to an instance
+	 * if this class
+	 * 
+	 * @return
+	 */
+	private OrderNumberGenerator getOrderNumberGenerator() {
+		if (orderNumberGenerator == null) {
+			String generatorBeanId = Context.getAdministrationService().getGlobalProperty(
+			    OpenmrsConstants.GP_ORDER_NUMBER_GENERATOR_BEAN_ID);
+			if (StringUtils.hasText(generatorBeanId)) {
+				orderNumberGenerator = Context.getRegisteredComponent(generatorBeanId, OrderNumberGenerator.class);
+				log.info("Successfully set the configured order number generator");
+			} else {
+				orderNumberGenerator = this;
+				log.info("Setting default order number generator");
+			}
+		}
+		
+		return orderNumberGenerator;
+	}
+	
+	/**
+	 * If this is a discontinue order, ensure that the previous order is discontinued. If a
+	 * previousOrder is present, then ensure this is discontinued. If no previousOrder is present,
+	 * then try to find a previousOrder and discontinue it. If cannot find a previousOrder, throw
+	 * exception
+	 * 
+	 * @param order
+	 */
+	private void discontinueExistingOrdersIfNecessary(Order order) {
+		//Ignore and return if this is not an order to discontinue
+		if (DISCONTINUE != order.getAction()) {
+			return;
+		}
+		
+		//Mark previousOrder as discontinued if it is not already
+		Order previousOrder = order.getPreviousOrder();
+		if (previousOrder != null) {
+			stopOrder(previousOrder, order.getStartDate());
+			return;
+		}
+		
+		//Mark first order found corresponding to this DC order as discontinued.
+		List<? extends Order> orders = getActiveOrders(order.getPatient(), order.getOrderType(), order.getCareSetting(),
+		    null);
+		boolean isDrugOrderAndHasADrug = DrugOrder.class.isAssignableFrom(getActualType(order))
+		        && ((DrugOrder) order).getDrug() != null;
+		for (Order activeOrder : orders) {
+			if (!getActualType(order).equals(getActualType(activeOrder))) {
+				continue;
+			}
+			boolean shouldMarkAsDiscontinued = false;
+			//For drug orders, the drug must match if the order has a drug
+			if (isDrugOrderAndHasADrug) {
+				DrugOrder drugOrder1 = (DrugOrder) order;
+				DrugOrder drugOrder2 = (DrugOrder) activeOrder;
+				if (OpenmrsUtil.nullSafeEquals(drugOrder1.getDrug(), drugOrder2.getDrug())) {
+					shouldMarkAsDiscontinued = true;
+				}
+			} else if (activeOrder.getConcept().equals(order.getConcept())) {
+				shouldMarkAsDiscontinued = true;
+			}
+			
+			if (shouldMarkAsDiscontinued) {
+				order.setPreviousOrder(activeOrder);
+				stopOrder(activeOrder, order.getStartDate());
+				break;
+			}
+		}
+	}
+	
+	/**
+	 * Returns the class object of the specified persistent object returning the actual persistent
+	 * class in case it is a hibernate proxy
+	 * 
+	 * @param persistentObject
+	 * @return the Class object
+	 */
+	private Class<?> getActualType(Object persistentObject) {
+		Class<?> type = persistentObject.getClass();
+		if (persistentObject instanceof HibernateProxy) {
+			type = ((HibernateProxy) persistentObject).getHibernateLazyInitializer().getPersistentClass();
+		}
+		return type;
+	}
+	
+	/**
+	 * @see org.openmrs.api.OrderService#purgeOrder(org.openmrs.Order)
+	 */
+	public void purgeOrder(Order order) throws APIException {
+		purgeOrder(order, false);
+	}
+	
+	/**
+	 * @see org.openmrs.api.OrderService#purgeOrder(Order)
+	 */
+	public void purgeOrder(Order order, boolean cascade) throws APIException {
+		if (cascade) {
+			dao.deleteObsThatReference(order);
+		}
+		
+		dao.deleteOrder(order);
+	}
+	
+	/**
+	 * @see org.openmrs.api.OrderService#voidOrder(org.openmrs.Order, java.lang.String)
+	 */
+	public Order voidOrder(Order order, String voidReason) throws APIException {
+		if (!StringUtils.hasLength(voidReason)) {
+			throw new IllegalArgumentException("voidReason cannot be empty or null");
+		}
+		
+		Order previousOrder = order.getPreviousOrder();
+		if (previousOrder != null && isDiscontinueOrReviseOrder(order)) {
+			setProperty(previousOrder, "dateStopped", null);
+		}
+		
+		return saveOrderInternal(order, null);
+	}
+	
+	/**
+	 * @see org.openmrs.api.OrderService#unvoidOrder(org.openmrs.Order)
+	 */
+	public Order unvoidOrder(Order order) throws APIException {
+		Order previousOrder = order.getPreviousOrder();
+		if (previousOrder != null && isDiscontinueOrReviseOrder(order)) {
+			if (!previousOrder.isCurrent()) {
+				final String action = DISCONTINUE == order.getAction() ? "discontinuation" : "revision";
+				throw new APIException("Cannot unvoid a " + action + " order if the previous order is no longer active");
+			}
+			stopOrder(previousOrder, order.getStartDate());
+		}
+		
+		return saveOrderInternal(order, null);
+	}
+	
+	/**
+	 * @see org.openmrs.api.OrderService#getOrder(java.lang.Integer)
+	 */
+	@Transactional(readOnly = true)
+	public Order getOrder(Integer orderId) throws APIException {
+		return dao.getOrder(orderId);
+	}
+	
+	/**
+	 * @see OrderService#getOrders(org.openmrs.Patient, org.openmrs.CareSetting,
+	 *      org.openmrs.OrderType, boolean)
+	 */
+	@Override
+	public List<Order> getOrders(Patient patient, CareSetting careSetting, OrderType orderType, boolean includeVoided) {
+		if (patient == null) {
+			throw new IllegalArgumentException("Patient is required");
+		}
+		if (careSetting == null) {
+			throw new IllegalArgumentException("CareSetting is required");
+		}
+		List<OrderType> orderTypes = null;
+		if (orderType != null) {
+			orderTypes = new ArrayList<OrderType>();
+			orderTypes.add(orderType);
+			orderTypes.addAll(getSubtypes(orderType, true));
+		}
+		return dao.getOrders(patient, careSetting, orderTypes, includeVoided, false);
+	}
+	
+	/**
+	 * @see OrderService#getAllOrdersByPatient(org.openmrs.Patient)
+	 */
+	@Override
+	public List<Order> getAllOrdersByPatient(Patient patient) {
+		if (patient == null) {
+			throw new IllegalArgumentException("Patient is required");
+		}
+		return dao.getOrders(patient, null, null, true, true);
+	}
+	
+	/**
+	 * @see org.openmrs.api.OrderService#getOrderByUuid(java.lang.String)
+	 */
+	@Transactional(readOnly = true)
+	public Order getOrderByUuid(String uuid) throws APIException {
+		return dao.getOrderByUuid(uuid);
+	}
+	
+	/**
+	 * @see org.openmrs.api.OrderService#getDiscontinuationOrder(Order)
+	 */
+	@Transactional(readOnly = true)
+	@Override
+	public Order getDiscontinuationOrder(Order order) throws APIException {
+		return dao.getDiscontinuationOrder(order);
+	}
+	
+	/**
+	 * @see org.openmrs.api.OrderService#getRevisionOrder(Order)
+	 */
+	@Override
+	public Order getRevisionOrder(Order order) throws APIException {
+		return dao.getRevisionOrder(order);
+	}
+	
+	/**
+	 * @see org.openmrs.api.OrderNumberGenerator#getNewOrderNumber(org.openmrs.api.OrderContext)
+	 * @param orderContext
+	 */
+	@Override
+	public String getNewOrderNumber(OrderContext orderContext) throws APIException {
+		return ORDER_NUMBER_PREFIX + Context.getOrderService().getNextOrderNumberSeedSequenceValue();
+	}
+	
+	/**
+	 * @see org.openmrs.api.OrderService#getOrderByOrderNumber(java.lang.String)
+	 */
+	@Override
+	@Transactional(readOnly = true)
+	public Order getOrderByOrderNumber(String orderNumber) {
+		return dao.getOrderByOrderNumber(orderNumber);
+	}
+	
+	/**
+	 * @see org.openmrs.api.OrderService#getOrderHistoryByConcept(org.openmrs.Patient,
+	 *      org.openmrs.Concept)
+	 */
+	@Override
+	@Transactional(readOnly = true)
+	public List<Order> getOrderHistoryByConcept(Patient patient, Concept concept) {
+		if (patient == null || concept == null) {
+			throw new IllegalArgumentException("patient and concept are required");
+		}
+		List<Concept> concepts = new Vector<Concept>();
+		concepts.add(concept);
+		
+		List<Patient> patients = new Vector<Patient>();
+		patients.add(patient);
+		
+		return dao.getOrders(null, patients, concepts, new Vector<User>(), new Vector<Encounter>());
+	}
+	
+	/**
+	 * @see org.openmrs.api.OrderService#getNextOrderNumberSeedSequenceValue()
+	 */
+	@Override
+	@Transactional(propagation = Propagation.REQUIRES_NEW)
+	public synchronized Long getNextOrderNumberSeedSequenceValue() {
+		return dao.getNextOrderNumberSeedSequenceValue();
+	}
+	
+	/**
+	 * @see org.openmrs.api.OrderService#getOrderHistoryByOrderNumber(java.lang.String)
+	 */
+	@Override
+	@Transactional(readOnly = true)
+	public List<Order> getOrderHistoryByOrderNumber(String orderNumber) {
+		List<Order> orders = new ArrayList<Order>();
+		Order order = dao.getOrderByOrderNumber(orderNumber);
+		while (order != null) {
+			orders.add(order);
+			order = order.getPreviousOrder();
+		}
+		return orders;
+	}
+	
+	/**
+	 * @see org.openmrs.api.OrderService#getActiveOrders(org.openmrs.Patient, org.openmrs.OrderType,
+	 *      org.openmrs.CareSetting, java.util.Date)
+	 */
+	@Override
+	@Transactional(readOnly = true)
+	public List<Order> getActiveOrders(Patient patient, OrderType orderType, CareSetting careSetting, Date asOfDate) {
+		if (patient == null) {
+			throw new IllegalArgumentException("Patient is required when fetching active orders");
+		}
+		if (asOfDate == null) {
+			asOfDate = new Date();
+		}
+		List<OrderType> orderTypes = null;
+		if (orderType != null) {
+			orderTypes = new ArrayList<OrderType>();
+			orderTypes.add(orderType);
+			orderTypes.addAll(getSubtypes(orderType, true));
+		}
+		return dao.getActiveOrders(patient, orderTypes, careSetting, asOfDate);
+	}
+	
+	/**
+	 * @see org.openmrs.api.OrderService#getCareSetting(Integer)
+	 */
+	@Override
+	public CareSetting getCareSetting(Integer careSettingId) {
+		return dao.getCareSetting(careSettingId);
+	}
+	
+	/**
+	 * @see org.openmrs.api.OrderService#getCareSettingByUuid(String)
+	 */
+	@Override
+	public CareSetting getCareSettingByUuid(String uuid) {
+		return dao.getCareSettingByUuid(uuid);
+	}
+	
+	/**
+	 * @see org.openmrs.api.OrderService#getCareSettingByName(String)
+	 */
+	@Override
+	public CareSetting getCareSettingByName(String name) {
+		return dao.getCareSettingByName(name);
+	}
+	
+	/**
+	 * @see org.openmrs.api.OrderService#getCareSettings(boolean)
+	 */
+	@Override
+	public List<CareSetting> getCareSettings(boolean includeRetired) {
+		return dao.getCareSettings(includeRetired);
+	}
+	
+	/**
+	 * @see OrderService#getOrderTypeByName(String)
+	 */
+	@Override
+	public OrderType getOrderTypeByName(String orderTypeName) {
+		return dao.getOrderTypeByName(orderTypeName);
+	}
+	
+	/**
+	 * @see OrderService#getOrderFrequency(Integer)
+	 */
+	@Override
+	public OrderFrequency getOrderFrequency(Integer orderFrequencyId) {
+		return dao.getOrderFrequency(orderFrequencyId);
+	}
+	
+	/**
+	 * @see OrderService#getOrderFrequencyByUuid(String)
+	 */
+	@Override
+	public OrderFrequency getOrderFrequencyByUuid(String uuid) {
+		return dao.getOrderFrequencyByUuid(uuid);
+	}
+	
+	/**
+	 * @see OrderService#getOrderFrequencies(boolean)
+	 */
+	@Override
+	public List<OrderFrequency> getOrderFrequencies(boolean includeRetired) {
+		return dao.getOrderFrequencies(includeRetired);
+	}
+	
+	/**
+	 * @see OrderService#getOrderFrequencies(String, java.util.Locale, boolean, boolean)
+	 */
+	@Override
+	public List<OrderFrequency> getOrderFrequencies(String searchPhrase, Locale locale, boolean exactLocale,
+	        boolean includeRetired) {
+		if (searchPhrase == null) {
+			throw new IllegalArgumentException("searchPhrase is required");
+		}
+		return dao.getOrderFrequencies(searchPhrase, locale, exactLocale, includeRetired);
+	}
+	
+	/**
+	 * @see org.openmrs.api.OrderService#discontinueOrder(org.openmrs.Order, org.openmrs.Concept,
+	 *      java.util.Date, org.openmrs.Provider, org.openmrs.Encounter)
+	 */
+	@Override
+	public Order discontinueOrder(Order orderToDiscontinue, Concept reasonCoded, Date discontinueDate, Provider orderer,
+	        Encounter encounter) throws Exception {
+		stopOrder(orderToDiscontinue, discontinueDate);
+		Order newOrder = orderToDiscontinue.cloneForDiscontinuing();
+		newOrder.setOrderReason(reasonCoded);
+		newOrder.setOrderer(orderer);
+		newOrder.setEncounter(encounter);
+		if (discontinueDate == null) {
+			discontinueDate = new Date();
+		}
+		newOrder.setStartDate(discontinueDate);
+		return saveOrderInternal(newOrder, null);
+	}
+	
+	/**
+	 * @see org.openmrs.api.OrderService#discontinueOrder(org.openmrs.Order, String, java.util.Date,
+	 *      org.openmrs.Provider, org.openmrs.Encounter)
+	 */
+	@Override
+	public Order discontinueOrder(Order orderToDiscontinue, String reasonNonCoded, Date discontinueDate, Provider orderer,
+	        Encounter encounter) throws Exception {
+		stopOrder(orderToDiscontinue, discontinueDate);
+		Order newOrder = orderToDiscontinue.cloneForDiscontinuing();
+		newOrder.setOrderReasonNonCoded(reasonNonCoded);
+		newOrder.setOrderer(orderer);
+		newOrder.setEncounter(encounter);
+		if (discontinueDate == null) {
+			discontinueDate = new Date();
+		}
+		newOrder.setStartDate(discontinueDate);
+		return saveOrderInternal(newOrder, null);
+	}
+	
+	private boolean isDiscontinueOrReviseOrder(Order order) {
+		return DISCONTINUE == order.getAction() || REVISE == order.getAction();
+	}
+	
+	/**
+	 * Make necessary checks, set necessary fields for discontinuing <code>orderToDiscontinue</code>
+	 * and save.
+	 * 
+	 * @param orderToStop
+	 * @param discontinueDate
+	 */
+	private void stopOrder(Order orderToStop, Date discontinueDate) {
+		if (discontinueDate == null) {
+			discontinueDate = new Date();
+		}
+		if (discontinueDate.after(new Date())) {
+			throw new IllegalArgumentException("Discontinue date cannot be in the future");
+		}
+		if (!orderToStop.isCurrent()) {
+			throw new APIException("Cannot discontinue an order that is already stopped, expired or voided");
+		}
+		if (DISCONTINUE == orderToStop.getAction()) {
+			throw new APIException("An order with action " + DISCONTINUE + " cannot be discontinued.");
+		}
+		setProperty(orderToStop, "dateStopped", discontinueDate);
+		saveOrderInternal(orderToStop, null);
+	}
+	
+	/**
+	 * @see org.openmrs.api.OrderService#saveOrderFrequency(org.openmrs.OrderFrequency)
+	 */
+	@Override
+	public OrderFrequency saveOrderFrequency(OrderFrequency orderFrequency) throws APIException {
+		
+		if (orderFrequency.getOrderFrequencyId() != null) {
+			if (dao.isOrderFrequencyInUse(orderFrequency)) {
+				throw new APIException("This order frequency cannot be edited because it is already in use");
+			}
+		}
+		
+		return dao.saveOrderFrequency(orderFrequency);
+	}
+	
+	/**
+	 * @see org.openmrs.api.OrderService#retireOrderFrequency(org.openmrs.OrderFrequency,
+	 *      java.lang.String)
+	 */
+	@Override
+	public OrderFrequency retireOrderFrequency(OrderFrequency orderFrequency, String reason) {
+		return dao.saveOrderFrequency(orderFrequency);
+	}
+	
+	/**
+	 * @see org.openmrs.api.OrderService#unretireOrderFrequency(org.openmrs.OrderFrequency)
+	 */
+	@Override
+	public OrderFrequency unretireOrderFrequency(OrderFrequency orderFrequency) {
+		return dao.saveOrderFrequency(orderFrequency);
+	}
+	
+	/**
+	 * @see org.openmrs.api.OrderService#purgeOrderFrequency(org.openmrs.OrderFrequency)
+	 */
+	@Override
+	public void purgeOrderFrequency(OrderFrequency orderFrequency) {
+		
+		if (dao.isOrderFrequencyInUse(orderFrequency)) {
+			throw new APIException("This order frequency cannot be deleted because it is already in use");
+		}
+		
+		dao.purgeOrderFrequency(orderFrequency);
+	}
+	
+	/**
+	 * @see org.openmrs.api.OrderService#getOrderFrequencyByConcept(org.openmrs.Concept)
+	 */
+	@Override
+	@Transactional(readOnly = true)
+	public OrderFrequency getOrderFrequencyByConcept(Concept concept) {
+		return dao.getOrderFrequencyByConcept(concept);
+	}
+	
+	/**
+	 * @see GlobalPropertyListener#supportsPropertyName(String)
+	 */
+	@Override
+	public boolean supportsPropertyName(String propertyName) {
+		return OpenmrsConstants.GP_ORDER_NUMBER_GENERATOR_BEAN_ID.equals(propertyName);
+	}
+	
+	/**
+	 * @see GlobalPropertyListener#globalPropertyChanged(org.openmrs.GlobalProperty)
+	 */
+	@Override
+	public void globalPropertyChanged(GlobalProperty newValue) {
+		orderNumberGenerator = null;
+	}
+	
+	/**
+	 * @see GlobalPropertyListener#globalPropertyDeleted(String)
+	 */
+	@Override
+	public void globalPropertyDeleted(String propertyName) {
+		orderNumberGenerator = null;
+	}
+	
+	/**
+	 * @see org.openmrs.api.OrderService#getOrderType(Integer)
+	 */
+	
+	@Override
+	@Transactional(readOnly = true)
+	public OrderType getOrderType(Integer orderTypeId) {
+		return dao.getOrderType(orderTypeId);
+	}
+	
+	/**
+	 * @see org.openmrs.api.OrderService#getOrderTypeByUuid(String)
+	 */
+	@Override
+	@Transactional(readOnly = true)
+	public OrderType getOrderTypeByUuid(String uuid) {
+		return dao.getOrderTypeByUuid(uuid);
+	}
+	
+	/**
+	 * @see org.openmrs.api.OrderService#getOrderTypes(boolean)
+	 */
+	@Override
+	@Transactional(readOnly = true)
+	public List<OrderType> getOrderTypes(boolean includeRetired) {
+		return dao.getOrderTypes(includeRetired);
+	}
+	
+	/**
+	 * @see org.openmrs.api.OrderService#saveOrderType(org.openmrs.OrderType)
+	 */
+	@Override
+	public OrderType saveOrderType(OrderType orderType) {
+		return dao.saveOrderType(orderType);
+	}
+	
+	/**
+	 * @see org.openmrs.api.OrderService#purgeOrderType(org.openmrs.OrderType)
+	 */
+	@Override
+	public void purgeOrderType(OrderType orderType) {
+		if (dao.isOrderTypeInUse(orderType)) {
+			throw new APIException("This order type cannot be deleted because it is already in use");
+		}
+		dao.purgeOrderType(orderType);
+	}
+	
+	/**
+	 * @see org.openmrs.api.OrderService#retireOrderType(org.openmrs.OrderType, String)
+	 */
+	@Override
+	public OrderType retireOrderType(OrderType orderType, String reason) {
+		return saveOrderType(orderType);
+	}
+	
+	/**
+	 * @see org.openmrs.api.OrderService#unretireOrderType(org.openmrs.OrderType)
+	 */
+	@Override
+	public OrderType unretireOrderType(OrderType orderType) {
+		return saveOrderType(orderType);
+	}
+	
+	/**
+	 * @see org.openmrs.api.OrderService#getSubtypes(org.openmrs.OrderType, boolean)
+	 */
+	@Override
+	@Transactional(readOnly = true)
+	public List<OrderType> getSubtypes(OrderType orderType, boolean includeRetired) {
+		List<OrderType> allSubtypes = new ArrayList<OrderType>();
+		List<OrderType> immediateAncestors = dao.getOrderSubtypes(orderType, includeRetired);
+		while (!immediateAncestors.isEmpty()) {
+			List<OrderType> ancestorsAtNextLevel = new ArrayList<OrderType>();
+			for (OrderType type : immediateAncestors) {
+				allSubtypes.add(type);
+				ancestorsAtNextLevel.addAll(dao.getOrderSubtypes(type, includeRetired));
+			}
+			immediateAncestors = ancestorsAtNextLevel;
+		}
+		return allSubtypes;
+	}
+	
+	/**
+	 * @see org.openmrs.api.OrderService#getOrderTypeByConceptClass(org.openmrs.ConceptClass)
+	 */
+	@Override
+	@Transactional(readOnly = true)
+	public OrderType getOrderTypeByConceptClass(ConceptClass conceptClass) {
+		return dao.getOrderTypeByConceptClass(conceptClass);
+	}
+	
+	/**
+	 * @see org.openmrs.api.OrderService#getOrderTypeByConcept(org.openmrs.Concept)
+	 */
+	@Override
+	@Transactional(readOnly = true)
+	public OrderType getOrderTypeByConcept(Concept concept) {
+		return Context.getOrderService().getOrderTypeByConceptClass(concept.getConceptClass());
+	}
+	
+	/**
+	 * @see org.openmrs.api.OrderService#getDrugRoutes()
+	 */
+	@Override
+	@Transactional(readOnly = true)
+	public List<Concept> getDrugRoutes() {
+		return getSetMembersOfConceptSetFromGP(OpenmrsConstants.GP_DRUG_ROUTES_CONCEPT_UUID);
+	}
+	
+	@Override
+	@Transactional(readOnly = true)
+	public List<Concept> getDrugDosingUnits() {
+		return getSetMembersOfConceptSetFromGP(OpenmrsConstants.GP_DRUG_DOSING_UNITS_CONCEPT_UUID);
+	}
+	
+	@Override
+	@Transactional(readOnly = true)
+	public List<Concept> getDrugDispensingUnits() {
+		return getSetMembersOfConceptSetFromGP(OpenmrsConstants.GP_DRUG_DISPENSING_UNITS_CONCEPT_UUID);
+	}
+	
+	@Override
+	@Transactional(readOnly = true)
+	public List<Concept> getDurationUnits() {
+		return getSetMembersOfConceptSetFromGP(OpenmrsConstants.GP_DURATION_UNITS_CONCEPT_UUID);
+	}
+	
+	/**
+	 * @see org.openmrs.api.OrderService#getTestSpecimenSources()
+	 */
+	@Override
+	public List<Concept> getTestSpecimenSources() {
+		return getSetMembersOfConceptSetFromGP(OpenmrsConstants.GP_TEST_SPECIMEN_SOURCES_CONCEPT_UUID);
+	}
+	
+	private List<Concept> getSetMembersOfConceptSetFromGP(String globalProperty) {
+		String conceptUuid = Context.getAdministrationService().getGlobalProperty(globalProperty);
+		Concept concept = Context.getConceptService().getConceptByUuid(conceptUuid);
+		if (concept != null && concept.isSet()) {
+			return concept.getSetMembers();
+		}
+		return Collections.emptyList();
+	}
+	
+}